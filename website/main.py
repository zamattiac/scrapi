from flask import Flask, request
import json
import sys
import os
sys.path.insert(1, os.path.join(
    os.path.dirname(os.path.abspath(__file__)),
    os.pardir,
))

from api import process_docs
import search

app = Flask(__name__)


@app.route('/process_raw', methods=['GET', 'POST'])
def process_raw():
    doc = request.form.get('doc')
    source = request.form.get('source')
    doc_id = request.form.get('doc_id')
    filetype = request.form.get('filetype')

    return process_docs.process_raw(doc, source, doc_id, filetype)


@app.route('/process', methods=['GET', 'POST'])
def process():
<<<<<<< HEAD
    doc = json.loads(request.form.get('doc'))
    timestamp = request.form.get('timestamp')
    return process_docs.process(doc, timestamp)
=======
    doc = json.loads(request.args.get('doc'))
    timestamp = request.args.get('timestamp')
    doc = process_docs.process(doc, timestamp)
    search.update('scrapi', doc, 'article')
    return doc


@app.route('/search', methods=['GET'])
def search_search():
    query = request.args.get('doc')
    start = request.args.get('from')
    to = request.args.get('to')
    return json.dumps(search.search(query, start, to))
>>>>>>> 031877e1


if __name__ == '__main__':
    app.run(
        host="0.0.0.0",
        port=1337,
        debug=True
    )<|MERGE_RESOLUTION|>--- conflicted
+++ resolved
@@ -25,13 +25,8 @@
 
 @app.route('/process', methods=['GET', 'POST'])
 def process():
-<<<<<<< HEAD
     doc = json.loads(request.form.get('doc'))
     timestamp = request.form.get('timestamp')
-    return process_docs.process(doc, timestamp)
-=======
-    doc = json.loads(request.args.get('doc'))
-    timestamp = request.args.get('timestamp')
     doc = process_docs.process(doc, timestamp)
     search.update('scrapi', doc, 'article')
     return doc
@@ -43,8 +38,6 @@
     start = request.args.get('from')
     to = request.args.get('to')
     return json.dumps(search.search(query, start, to))
->>>>>>> 031877e1
-
 
 if __name__ == '__main__':
     app.run(

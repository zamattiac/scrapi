--- conflicted
+++ resolved
@@ -1,4 +1,4 @@
-from flask import Flask, request
+from flask import Flask, request, Response
 import json
 import sys
 import os
@@ -31,13 +31,6 @@
 
 @app.route('/process', methods=['GET', 'POST'])
 def process():
-<<<<<<< HEAD
-    doc = json.loads(request.args.get('doc'))
-    timestamp = request.args.get('timestamp')
-    doc = process_docs.process(doc, timestamp)
-    search.update('scrapi', doc, 'article')
-    return doc
-=======
     if request.method == 'POST':
         doc = json.loads(request.form.get('doc'))
         timestamp = request.form.get('timestamp')
@@ -47,23 +40,14 @@
     processed_doc = process_docs.process(doc, timestamp)
     search.update('scrapi', doc, 'article', doc['id'])
     return processed_doc
->>>>>>> 2cd552b1
 
 
 @app.route('/search', methods=['GET'])
 def search_search():
-<<<<<<< HEAD
-    query = request.args.get('doc')
-    start = request.args.get('from')
-    to = request.args.get('to')
-    return json.dumps(search.search(query, start, to))
-
-=======
     query = request.args.get('q')
     start = request.args.get('from')
     to = request.args.get('to')
     return json.dumps(search.search(query, start, to))
->>>>>>> 2cd552b1
 
 if __name__ == '__main__':
     app.run(

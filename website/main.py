from flask import Flask, request, Response
import json
import sys
import os
sys.path.insert(1, os.path.join(
    os.path.dirname(os.path.abspath(__file__)),
    os.pardir,
))

from api import process_docs
# import search

app = Flask(__name__)


@app.route('/process_raw', methods=['GET', 'POST'])
def process_raw():
    if request.method == 'POST':
        doc = request.form.get('doc')
        source = request.form.get('source')
        doc_id = request.form.get('doc_id')
        filetype = request.form.get('filetype')
    else:
        doc = request.args.get('doc')
        source = request.args.get('source')
        doc_id = request.args.get('doc_id')
        filetype = request.args.get('filetype')

    return Response(process_docs.process_raw(doc, source, doc_id, filetype))


@app.route('/process', methods=['GET', 'POST'])
def process():
<<<<<<< HEAD
    doc = json.loads(request.args.get('doc'))
    timestamp = request.args.get('timestamp')
    doc = process_docs.process(doc, timestamp)
    # search.update('scrapi', doc, 'article')
    return doc


@app.route('/search', methods=['GET'])
def search_search():
    query = request.args.get('doc')
    start = request.args.get('from')
    to = request.args.get('to')
    # return json.dumps(search.search(query, start, to))

=======
    if request.method == 'POST':
        doc = json.loads(request.form.get('doc'))
        timestamp = request.form.get('timestamp')
    else:
        doc = json.loads(request.args.get('doc'))
        timestamp = request.args.get('timestamp')
    processed_doc = process_docs.process(doc, timestamp)
    search.update('scrapi', doc, 'article', doc['id'])
    return processed_doc

#@app.route('/search', methods=['GET'])
#def search_search():
#    query = request.args.get('doc')
#    start = request.args.get('from')
#    to = request.args.get('to')
#    return json.dumps(search.search(query, start, to))
>>>>>>> cd918831

if __name__ == '__main__':
    app.run(
        host="0.0.0.0",
        port=1337,
        debug=True
    )<|MERGE_RESOLUTION|>--- conflicted
+++ resolved
@@ -1,4 +1,4 @@
-from flask import Flask, request, Response
+from flask import Flask, request
 import json
 import sys
 import os
@@ -8,7 +8,7 @@
 ))
 
 from api import process_docs
-# import search
+import search
 
 app = Flask(__name__)
 
@@ -31,11 +31,10 @@
 
 @app.route('/process', methods=['GET', 'POST'])
 def process():
-<<<<<<< HEAD
     doc = json.loads(request.args.get('doc'))
     timestamp = request.args.get('timestamp')
     doc = process_docs.process(doc, timestamp)
-    # search.update('scrapi', doc, 'article')
+    search.update('scrapi', doc, 'article')
     return doc
 
 
@@ -44,26 +43,8 @@
     query = request.args.get('doc')
     start = request.args.get('from')
     to = request.args.get('to')
-    # return json.dumps(search.search(query, start, to))
+    return json.dumps(search.search(query, start, to))
 
-=======
-    if request.method == 'POST':
-        doc = json.loads(request.form.get('doc'))
-        timestamp = request.form.get('timestamp')
-    else:
-        doc = json.loads(request.args.get('doc'))
-        timestamp = request.args.get('timestamp')
-    processed_doc = process_docs.process(doc, timestamp)
-    search.update('scrapi', doc, 'article', doc['id'])
-    return processed_doc
-
-#@app.route('/search', methods=['GET'])
-#def search_search():
-#    query = request.args.get('doc')
-#    start = request.args.get('from')
-#    to = request.args.get('to')
-#    return json.dumps(search.search(query, start, to))
->>>>>>> cd918831
 
 if __name__ == '__main__':
     app.run(

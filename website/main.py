from flask import Flask, request, Response
import json
import sys
import os
sys.path.insert(1, os.path.join(
    os.path.dirname(os.path.abspath(__file__)),
    os.pardir,
))

from api import process_docs
import search
import worker_manager.schedule as schedule
import logging 

logging.basicConfig(level=logging.DEBUG)
logger = logging.getLogger(__name__)

app = Flask(__name__)


@app.route('/process_raw', methods=['GET', 'POST'])
def process_raw():
    if request.method == 'POST':
        docs = request.form['doc']
        doc_list_item = docs.split("ASDFJKL")
        doc_ids = request.form['doc_id']
        doc_ids_item = doc_ids.split("ASDFJKL")
        for x in range(0,len(doc_list_item)):
            doc = doc_list_item[x]
            source = request.form.get('source')
            doc_id = doc_ids_item[x]
            filetype = request.form.get('filetype')

            Response(process_docs.process_raw(doc, source, doc_id, filetype))

    else:
<<<<<<< HEAD
        doc = request.args.get('doc')
        source = request.args.get('source')
        doc_id = request.args.get('doc_id')
        filetype = request.args.get('filetype')
    timestamp = process_docs.process_raw(doc, source, doc_id, filetype)
    directory = '/'.join(['archive', str(source), str(doc_id).replace('/',''), str(timestamp)]) + '/raw.' + str(filetype)

    logger.warn(directory) 
    schedule.request_parse(directory)
    return Response(directory)
=======
        docs = request.args['doc']
        doc_list_item = docs.split("ASDFJKL")
        doc_ids = request.args['doc_id']
        doc_ids_item = doc_ids.split("ASDFJKL")
        for x in range(0,len(doc_list_item)):
            doc = doc_list_item[x]
            source = request.args.get('source')
            doc_id = doc_ids_item[x]
            filetype = request.args.get('filetype')

            Response(process_docs.process_raw(doc, source, doc_id, filetype))
    return "Processed!"
>>>>>>> 9940bd80


@app.route('/process', methods=['GET', 'POST'])
def process():
    if request.method == 'POST':
        doc = json.loads(request.form.get('doc'))
        timestamp = request.form.get('timestamp')
    else:
        doc = json.loads(request.args.get('doc'))
        timestamp = request.args.get('timestamp')
    processed_doc = process_docs.process(doc, timestamp)
    search.update('scrapi', doc, 'article', doc['id'])
    return processed_doc


@app.route('/search', methods=['GET'])
def search_search():
    query = request.args.get('q')
    start = request.args.get('from')
    size = request.args.get('size')
    return Response(json.dumps(search.search('scrapi', query, start, size), indent=4, sort_keys=True), mimetype='application/json')

if __name__ == '__main__':
    app.run(
        host="0.0.0.0",
        port=1337,
        debug=True
    )<|MERGE_RESOLUTION|>--- conflicted
+++ resolved
@@ -9,11 +9,6 @@
 
 from api import process_docs
 import search
-import worker_manager.schedule as schedule
-import logging 
-
-logging.basicConfig(level=logging.DEBUG)
-logger = logging.getLogger(__name__)
 
 app = Flask(__name__)
 
@@ -34,18 +29,6 @@
             Response(process_docs.process_raw(doc, source, doc_id, filetype))
 
     else:
-<<<<<<< HEAD
-        doc = request.args.get('doc')
-        source = request.args.get('source')
-        doc_id = request.args.get('doc_id')
-        filetype = request.args.get('filetype')
-    timestamp = process_docs.process_raw(doc, source, doc_id, filetype)
-    directory = '/'.join(['archive', str(source), str(doc_id).replace('/',''), str(timestamp)]) + '/raw.' + str(filetype)
-
-    logger.warn(directory) 
-    schedule.request_parse(directory)
-    return Response(directory)
-=======
         docs = request.args['doc']
         doc_list_item = docs.split("ASDFJKL")
         doc_ids = request.args['doc_id']
@@ -58,7 +41,6 @@
 
             Response(process_docs.process_raw(doc, source, doc_id, filetype))
     return "Processed!"
->>>>>>> 9940bd80
 
 
 @app.route('/process', methods=['GET', 'POST'])

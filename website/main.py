--- conflicted
+++ resolved
@@ -8,7 +8,7 @@
 ))
 
 from api import process_docs
-#import search
+import search
 
 app = Flask(__name__)
 
@@ -31,24 +31,15 @@
 
 @app.route('/process', methods=['GET', 'POST'])
 def process():
-<<<<<<< HEAD
     if request.method == 'POST':
         doc = json.loads(request.form.get('doc'))
         timestamp = request.form.get('timestamp')
     else:
         doc = json.loads(request.args.get('doc'))
         timestamp = request.args.get('timestamp')
-    doc = process_docs.process(doc, timestamp)
-    #search.update('scrapi', doc, 'article')
-    return Response(doc)
-=======
-    doc = json.loads(request.args.get('doc'))
-    timestamp = request.args.get('timestamp')
     processed_doc = process_docs.process(doc, timestamp)
     search.update('scrapi', doc, 'article', doc['id'])
     return processed_doc
->>>>>>> 8cd1bc59
-
 
 #@app.route('/search', methods=['GET'])
 #def search_search():

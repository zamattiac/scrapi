--- conflicted
+++ resolved
@@ -6,11 +6,7 @@
     os.path.dirname(os.path.abspath(__file__)),
     os.pardir,
 ))
-<<<<<<< HEAD
-# print"\n".join(sys.path)
-=======
-print(sys.path)
->>>>>>> f5c68400
+
 from api import process_docs
 import search
 
@@ -31,10 +27,6 @@
 def process():
     doc = json.loads(request.args.get('doc'))
     timestamp = request.args.get('timestamp')
-<<<<<<< HEAD
-
-    return process_docs.process(doc, timestamp)
-=======
     doc = process_docs.process(doc, timestamp)
     search.update('scrapi', doc, 'article')
     return doc
@@ -46,7 +38,6 @@
     start = request.args.get('from')
     to = request.args.get('to')
     return json.dumps(search.search(query, start, to))
->>>>>>> f5c68400
 
 
 if __name__ == '__main__':

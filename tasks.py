--- conflicted
+++ resolved
@@ -114,14 +114,10 @@
     settings.CELERY_ALWAYS_EAGER = not async
     from scrapi.tasks import run_consumer
 
-<<<<<<< HEAD
     if not settings.MANIFESTS.get(consumer_name):
         print 'No such consumers {}'.format(consumer_name)
 
-    run_consumer.delay(consumer_name)
-=======
-    run_consumer.delay(consumer_name, days_back=1)
->>>>>>> fc48cfc1
+    run_consumer.delay(consumer_name, days_back=days)
 
 
 @task

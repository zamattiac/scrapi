--- conflicted
+++ resolved
@@ -132,13 +132,9 @@
     if debug:
         cmd += ' -s'
     if cov:
-<<<<<<< HEAD
         cmd += ' --cov-report term-missing --cov-config .coveragerc --cov scrapi --cov api'
-=======
-        cmd += ' --cov-report term-missing --cov-config .coveragerc --cov scrapi'
     if pdb:
         cmd += ' --pdb'
->>>>>>> cb3896e0
 
     run(cmd, pty=True)
 

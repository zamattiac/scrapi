--- conflicted
+++ resolved
@@ -1,11 +1,7 @@
-<<<<<<< HEAD
-from cassandra.cqlengine import Token
-=======
 import time
 import logging
 
-from cqlengine import Token
->>>>>>> e9e5a179
+from cassandra.cqlengine import Token
 
 from scrapi.database import _manager
 from scrapi.processing.cassandra import DocumentModel

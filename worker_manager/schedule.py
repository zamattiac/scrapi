--- conflicted
+++ resolved
@@ -12,6 +12,7 @@
     with open(config_file) as f:
         info = yaml.load(f)
     return info
+
 
 def main(config_file):
     info = load_config(config_file)
@@ -40,7 +41,6 @@
     except (KeyboardInterrupt, SystemExit):
         sched.shutdown()  # Not strictly necessary if daemonic mode is enabled but should be done if possibleisched.start()
 
-<<<<<<< HEAD
 def run_scraper(config_file):
     info = load_config(config_file)
     # does this need to be added to the yaml file? 
@@ -48,8 +48,6 @@
     logger.debug('!! Request to run scraper: ' + url)
     r = requests.post(url)
 
-=======
->>>>>>> 9457e51a
 def check_archive():
 
     all_yamls = {}
@@ -65,24 +63,6 @@
                         payload = {'doc': f.read(), 'timestamp': dirname.split('/')[-1]}
                         requests.post(all_yamls[dirname.split('/')[2]] + 'process', params=payload)  # TODO
 
-<<<<<<< HEAD
-def request_parse(directory):
-    all_yamls = {}
-    for filename in os.listdir( 'worker_manager/manifests/' ):
-        yaml_dict = load_config( 'worker_manager/manifests/' + filename )
-        all_yamls[ yaml_dict['directory'] ] = yaml_dict[ 'url' ]
-
-
-    url = all_yamls[directory.split('/')[1]]
-
-    logger.warn( 'SCHEDULE!!! ' + url)
-
-    with open(os.path.abspath(directory), 'r') as f:
-        logger.warn('path is: ' + os.path.abspath(directory))
-        payload = {'doc': f.read(), 'timestamp': directory.split('/')[-2]}
-        logger.warn('pAYLOAD!!!!' + str(payload))
-        requests.get(url + 'process', params=payload)  # TODO
-=======
 def request_parses(config_file):
     os.remove('../recent_files.txt')
     config = load_config(config_file)
@@ -98,7 +78,6 @@
             with open( directory, 'r' ) as f:
                 payload = {'doc': f.read(), 'timestamp': timestamp}
                 requests.get(config['url'] + 'process', params=payload)  
->>>>>>> 9457e51a
 
 if __name__ == '__main__':
     request_parses('manifests/plos-manifest.yml')

--- conflicted
+++ resolved
@@ -28,12 +28,7 @@
     def get_queryset(self):
         """ Return all documents
         """
-<<<<<<< HEAD
-        queryset = Document.objects.all().exclude(normalized=None)
-        return queryset
-=======
-        return Document.objects.all().order_by('providerUpdatedDateTime')
->>>>>>> 0306d4a7
+        return Document.objects.all().order_by('providerUpdatedDateTime').exclude(normalized=None)
 
 
 class DocumentsFromSource(generics.ListAPIView):

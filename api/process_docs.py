# This file will be used to process raw and preprocessed-JSON documents from the scrapers
import os
import json
import datetime

<<<<<<< HEAD
BASE_DIR = '/home/faye/cos/scrapi/'
=======
BASE_DIR = os.path.join(
    os.path.dirname(os.path.abspath(__file__)),
    os.pardir,
)
>>>>>>> da2f5a9b


def process_raw(doc, source, doc_id, filetype):
    """
        Takes a document (in the form of text, and saves it to disk
        with the specified name and the designated filetype in the
        specified source directory
    """
    timestamp = datetime.datetime.now()
    directory = 'archive/' + str(source).replace('/', '') + '/' + str(doc_id).replace('/', '') + '/' + str(timestamp) + '/'
    filepath = BASE_DIR + directory + "raw" + '.' + str(filetype)

    dir_path = BASE_DIR
    for dir in directory.split("/"):
        dir_path += dir + "/"
        if not os.path.exists(dir_path):
            os.makedirs(dir_path)

    with open(filepath, 'w') as f:
        f.write(doc)

    return "Success"


def process(doc, timestamp):
    """
        Takes a JSON document and extracts the information necessary
        to make an OSF project, then creates that OSF project through
        the API (does not exist yet)
        Format specification:
        {
            'title': {PROJECT_TITLE},
            'contributors: [{PROJECT_CONTRIBUTORS}],
            'properties': {
                {VALID_NODE_PROPERTY}: {NODE_PROPERTY_VALUE},
            },
            'meta': {META_DATA FOR PROJECT | EMPTY},
            'id': {DOI OR UNIQUE ID OF PROJECT},
            'source': {SOURCE OF SCRAPE}
        }
    """
    print(timestamp)
    directory = 'archive/' + doc['source'].replace('/', '') + '/' + doc['id'].replace('/', '') + '/' + str(timestamp) + '/'
    filepath = BASE_DIR + directory + "parsed.json"

    dir_path = BASE_DIR
    for dir in directory.split("/"):
        dir_path += dir + "/"
        if not os.path.exists(dir_path):
            os.makedirs(dir_path)

    with open(filepath, 'w') as f:
        f.write(json.dumps(doc, sort_keys=True, indent=4))
    node = {}
    node['title'] = doc['title']
    node['contributors'] = doc['contributors']

    properties = doc['properties']
    for property in properties.keys():
        if property in ['description', 'tags', 'system_tags', 'wiki_pages_current']:
            node[property] = properties[property]

    return json.dumps(node, sort_keys=True, indent=4)<|MERGE_RESOLUTION|>--- conflicted
+++ resolved
@@ -3,14 +3,10 @@
 import json
 import datetime
 
-<<<<<<< HEAD
-BASE_DIR = '/home/faye/cos/scrapi/'
-=======
 BASE_DIR = os.path.join(
     os.path.dirname(os.path.abspath(__file__)),
     os.pardir,
 )
->>>>>>> da2f5a9b
 
 
 def process_raw(doc, source, doc_id, filetype):

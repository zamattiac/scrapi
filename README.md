--- conflicted
+++ resolved
@@ -18,7 +18,7 @@
 
 ### Requirements
 
-- Create and enter virtual environment for scrapi, and go to the top level project directory. From there, run 
+- Create and enter virtual environment for scrapi, and go to the top level project directory. From there, run
 
 ```bash
 $ pip install -r requirements.txt
@@ -113,12 +113,12 @@
 ```
 ### Settings
 
-You will need to have a local copy of the settings. Copy local-dist.py into your own version of local.py - 
+You will need to have a local copy of the settings. Copy local-dist.py into your own version of local.py -
 
 ```
 cp scrapi/settings/local-dist.py scrapi/settings/local.py
 ```
- 
+
 If you installed Cassandra and Elasticsearch earlier, you will want add the following configuration to your local.py:
 ```python
 RECORD_HTTP_TRANSACTIONS = True  # Only if cassandra is installed
@@ -135,17 +135,15 @@
 ```
 This will save all harvested/normalized files to the directory ```archive/<source>/<document identifier>```
 
-<<<<<<< HEAD
 _note: Be careful with this, as if you harvest too many documents with the storage module enabled, you could start experiencing inode errors_
-=======
-If you'd like to be able to run all harvesters, you'll need to [register for a PLOS API key](http://api.plos.org/registration/). 
+
+If you'd like to be able to run all harvesters, you'll need to [register for a PLOS API key](http://api.plos.org/registration/).
 
 Add the following line to your local.py file:
 ```
 PLOS_API_KEY = 'your-api-key-here'
 ```
 
->>>>>>> 689d2285
 ### Running the scheduler (optional)
 
 - from the top-level project directory run:
@@ -154,7 +152,7 @@
 $ invoke beat
 ```
 
-to start the scheduler, and 
+to start the scheduler, and
 
 ```bash
 $ invoke worker
@@ -164,13 +162,13 @@
 
 
 ### Harvesters
-Run all harvesters with 
+Run all harvesters with
 
 ```bash
 $ invoke harvesters
 ```
 
-or, just one with 
+or, just one with
 
 ```bash
 $ invoke harvester harvester-name
@@ -188,8 +186,8 @@
 
 - To run the tests for the project, just type
 
-```bash 
+```bash
 $ invoke test
 ```
 
-and all of the tests in the 'tests/' directory will be run. +and all of the tests in the 'tests/' directory will be run.
--- conflicted
+++ resolved
@@ -144,7 +144,6 @@
 cp scrapi/settings/local-dist.py scrapi/settings/local.py
 ```
 
-<<<<<<< HEAD
 Copy over the api settings
 
 ```bash
@@ -152,9 +151,6 @@
 ```
 
 If you installed Cassandra, Postgres and Elasticsearch earlier, you will want add something like the following configuration to your local.py, based on the databases you have:
-=======
-If you installed Cassandra and Elasticsearch earlier, you will want to replace the following existing blank configurations for ```RECORD_HTTP_TRANSACTIONS```,  ```NORMALIZED_PROCESSING``` and ```RAW_PROCESSING``` in your local.py:
->>>>>>> 4468986e
 ```python
 RECORD_HTTP_TRANSACTIONS = True  # Only if cassandra or postgres are installed
 
@@ -302,18 +298,4 @@
 - remove the anaconda/bin from your system path in your bash_profile
 - reinstall requirements as usual
 
-Answer found in [this stack overflow question and answer](http://stackoverflow.com/questions/23172384/lxml-runtime-error-reason-incompatible-library-version-etree-so-requires-vers)
-all, using pip to install all requirements from scratch from requirements.txt and dev-requirements.txt results in an Import Error when invoking tests or harvesters.
-
-Example:
-
-ImportError: dlopen(/Users/username/.virtualenvs/scrapi2/lib/python2.7/site-packages/lxml/etree.so, 2): Library not loaded: libxml2.2.dylib
-  Referenced from: /Users/username/.virtualenvs/scrapi2/lib/python2.7/site-packages/lxml/etree.so
-  Reason: Incompatible library version: etree.so requires version 12.0.0 or later, but libxml2.2.dylib provides version 10.0.0
-
-To fix:
-- run ```pip uninstall lxml```
-- remove the anaconda/bin from your system path in your bash_profile
-- reinstall requirements as usual
-
 Answer found in [this stack overflow question and answer](http://stackoverflow.com/questions/23172384/lxml-runtime-error-reason-incompatible-library-version-etree-so-requires-vers)
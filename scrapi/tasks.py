--- conflicted
+++ resolved
@@ -1,20 +1,19 @@
 import logging
+from base64 import b64decode
+from datetime import datetime
 
 import requests
 from celery import Celery
+from dateutil import parser
 
 from scrapi import util
 from scrapi import events
 from scrapi import settings
 from scrapi import processing
 from scrapi.util import timestamp
-<<<<<<< HEAD
-from scrapi.util import import_consumer
-=======
 from scrapi.util.storage import store
 from scrapi.util import import_harvester
 from scrapi.linter.document import RawDocument
->>>>>>> 08e18ad9
 
 
 app = Celery()
@@ -24,106 +23,33 @@
 
 
 @app.task
-<<<<<<< HEAD
-@events.creates_task(events.CONSUMER_RUN)
-def run_consumer(consumer_name, days_back=1):
-    logger.info('Running consumer "{}"'.format(consumer_name))
+@events.creates_task(events.HARVESTER_RUN)
+def run_harvester(harvester_name, days_back=1):
+    logger.info('Running harvester "{}"'.format(harvester_name))
 
-    normalization = begin_normalization.s(consumer_name)
-    start_consumption = consume.si(consumer_name, timestamp(), days_back=days_back)
+    normalization = begin_normalization.s(harvester_name)
+    start_consumption = harvest.si(harvester_name, timestamp(), days_back=days_back)
 
     # Form and start a celery chain
     (start_consumption | normalization).apply_async()
 
 
 @app.task
-@events.logged(events.CONSUMER_RUN)
-def consume(consumer_name, job_created, days_back=1):
-    consume_started = timestamp()
-    consumer = import_consumer(consumer_name)
+@events.logged(events.HARVESTER_RUN)
+def harvest(harvester_name, job_created, days_back=1):
+    harvest_started = timestamp()
+    harvester = import_harvester(harvester_name)
+    logger.info('Harvester "{}" has begun harvesting'.format(harvester_name))
 
-    with util.maybe_recorded(consumer_name):
-        result = consumer.consume(days_back=days_back)
+    with util.maybe_recorded(harvester_name):
+        result = harvester.harvest(days_back=days_back)
 
     # result is a list of all of the RawDocuments consumed
     return result, {
         'consumeFinished': timestamp(),
         'consumeTaskCreated': job_created,
-        'consumeStarted': consume_started,
+        'consumeStarted': harvest_started,
     }
-=======
-def run_harvester(harvester_name, days_back=1):
-    logger.info('Running harvester "{}"'.format(harvester_name))
-
-    # Form and start a celery chain
-    chain = (harvest.si(harvester_name, timestamp(), days_back=days_back)
-             | begin_normalization.s(harvester_name))
-
-    chain.apply_async()
-
-    # Note: Dispatch events only after they run
-    events.dispatch(
-        events.HARVESTER_RUN,
-        events.CREATED,
-        days_back=days_back,
-        harvester=harvester_name,
-    )
-
-
-@app.task
-def harvest(harvester_name, job_created, days_back=1):
-    logger.info('Harvester "{}" has begun harvesting'.format(harvester_name))
-    events.dispatch(
-        events.HARVESTER_RUN,
-        events.STARTED,
-        days_back=days_back,
-        harvester=harvester_name,
-        job_created=job_created
-    )
-
-    timestamps = {
-        'harvestTaskCreated': job_created,
-        'harvestStarted': timestamp()
-    }
-
-    harvester = import_harvester(harvester_name)
-
-    try:
-        if settings.STORE_HTTP_TRANSACTIONS:
-            cassette = os.path.join(settings.RECORD_DIRECTORY,
-                                    harvester_name, timestamp() + '.yml')
-
-            logger.debug('Recording HTTP harvesting request for {} to {}'
-                         .format(harvester_name, cassette))
-
-            with vcr.use_cassette(cassette, record_mode='all'):
-                result = harvester.harvest(days_back=days_back)
-        else:
-            result = harvester.harvest(days_back=days_back)
-    except Exception as e:
-        events.dispatch(
-            events.HARVESTER_RUN,
-            events.FAILED,
-            exception=repr(e),
-            days_back=days_back,
-            harvester=harvester_name,
-            job_created=job_created
-        )
-        raise
-
-    timestamps['harvestFinished'] = timestamp()
-
-    logger.info('Harvester "{}" has finished harvesting'.format(harvester_name))
-    events.dispatch(
-        events.HARVESTER_RUN,
-        events.COMPLETED,
-        harvester=harvester_name,
-        number=len(result)
-    )
-
-    # result is a list of all of the RawDocuments harvested
-    return result, timestamps
->>>>>>> 08e18ad9
 
 
 @app.task
@@ -132,54 +58,22 @@
         a tuple contaiing list of rawDocuments and
         a dictionary of timestamps
     '''
-<<<<<<< HEAD
-
-    logger.info('Normalizing {} documents for consumer "{}"'
-                .format(len(raw_docs), consumer_name))
+    logger.info('Normalizing {} documents for harvester "{}"'
+                .format(len(raw_docs), harvester_name))
     # raw is a single raw document
     for raw in raw_docs:
-        spawn_tasks(raw, timestamps, consumer_name)
+        spawn_tasks(raw, timestamps, harvester_name)
 
 
 @events.creates_task(events.PROCESSING)
 @events.creates_task(events.NORMALIZATION)
-def spawn_tasks(raw, timestamps, consumer_name):
+def spawn_tasks(raw, timestamps, harvester_name):
         raw['timestamps'] = timestamps
         raw['timestamps']['normalizeTaskCreated'] = timestamp()
-        chain = (normalize.si(raw, consumer_name) | process_normalized.s(raw))
+        chain = (normalize.si(raw, harvester_name) | process_normalized.s(raw))
 
         chain.apply_async()
         process_raw.delay(raw)
-=======
-    logger.info('Normalizing {} documents for harvester "{}"'
-                .format(len(raw_docs), harvester_name))
-
-    # raw is a single raw document
-    for raw in raw_docs:
-        raw['timestamps'] = timestamps
-        raw['timestamps']['normalizeTaskCreated'] = timestamp()
-
-        logger.debug('Created the process raw task for {}/{}'
-                     .format(harvester_name, raw['docID']))
-
-        process_raw.delay(raw)
-
-        chain = (normalize.si(raw, harvester_name) |
-                 process_normalized.s(raw))
-
-        logger.debug('Created the process normalized task for {}/{}'
-                     .format(harvester_name, raw['docID']))
-
-        chain.apply_async()
-
-        # Note: Dispatch events only AFTER the event has actually happened
-
-        events.dispatch(events.NORMALIZATION, events.CREATED,
-                        harvester=harvester_name, **raw.attributes)
-
-        events.dispatch(events.PROCESSING, events.CREATED,
-                        harvester=harvester_name, **raw.attributes)
->>>>>>> 08e18ad9
 
 
 @app.task
@@ -189,80 +83,21 @@
 
 
 @app.task
-<<<<<<< HEAD
 @events.logged(events.NORMALIZATION)
-def normalize(raw_doc, consumer_name):
+def normalize(raw_doc, harvester_name):
     normalized_started = timestamp()
-    consumer = import_consumer(consumer_name)
+    harvester = import_harvester(harvester_name)
 
     with events.logged_failure(events.NORMALIZATION):
-        normalized = consumer.normalize(raw_doc)
+        normalized = harvester.normalize(raw_doc)
 
     if not normalized:
         raise events.Skip('Did not normalize document with id {}'.format(raw_doc['docID']))
-=======
-def normalize(raw_doc, harvester_name):
-    harvester = import_harvester(harvester_name)
-
-    raw_doc['timestamps']['normalizeStarted'] = timestamp()
-
-    logger.debug('Document {}/{} normalization began'.format(
-        harvester_name, raw_doc['docID']))
-
-    events.dispatch(events.NORMALIZATION, events.STARTED,
-                    harvester=harvester_name, **raw_doc.attributes)
-    try:
-        normalized = harvester.normalize(raw_doc)
-    except Exception as e:
-        events.dispatch(
-            events.NORMALIZATION,
-            events.FAILED,
-            harvester=harvester_name,
-            exception=repr(e),
-            **raw_doc.attributes
-        )
-        raise
-
-    if not normalized:
-        events.dispatch(events.NORMALIZATION, events.SKIPPED,
-                        harvester=harvester_name, **raw_doc.attributes)
-        logger.warning
-        (
-            'Did not normalize document [{}]{}'.format
-            (
-                harvester_name,
-                raw_doc['docID']
-            )
-        )
-        return None
-
-    logger.debug('Document {}/{} normalized sucessfully'.format(
-        harvester_name, raw_doc['docID']))
-
-    events.dispatch(events.NORMALIZATION, events.COMPLETED,
-                    harvester=harvester_name, **raw_doc.attributes)
->>>>>>> 08e18ad9
 
     normalized['timestamps'] = util.stamp_from_raw(raw_doc, normalizeStarted=normalized_started)
     normalized['raw'] = util.build_raw_url(raw_doc, normalized)
 
-<<<<<<< HEAD
     return normalized  # returns a single normalized document
-=======
-    normalized['dateCollected'] = normalized['timestamps']['harvestFinished']
-
-    normalized['raw'] = '{url}/{archive}{source}/{doc_id}/{harvestFinished}/raw.{raw_format}'.format(
-        url=settings.SCRAPI_URL,
-        archive=settings.ARCHIVE_DIRECTORY,
-        source=normalized['source'],
-        doc_id=b64encode(raw_doc['docID']),
-        harvestFinished=normalized['timestamps']['harvestFinished'],
-        raw_format=raw_doc['filetype']
-    )
-
-    # returns a single normalized document
-    return normalized
->>>>>>> 08e18ad9
 
 
 @app.task
@@ -271,15 +106,6 @@
     if not normalized_doc:
         raise events.Skip('Not processing document with id {}'.format(raw_doc['docID']))
     processing.process_normalized(raw_doc, normalized_doc, kwargs)
-
-<<<<<<< HEAD
-=======
-    events.dispatch(
-        events.PROCESSING,
-        events.COMPLETED,
-        _index='normalized',
-        **raw_doc.attributes
-    )
 
 
 @app.task
@@ -340,7 +166,6 @@
         'daysBack': str(days_back) if days_back else 'All'
     })
 
->>>>>>> 08e18ad9
 
 @app.task
 def update_pubsubhubbub():

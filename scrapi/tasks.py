import os
import logging
from dateutil import parser
from datetime import datetime

from celery import Celery

from scrapi import settings
from scrapi import processing
from scrapi.util import import_consumer
from scrapi.util.storage import store
from scrapi.linter.document import RawDocument


app = Celery()
app.config_from_object(settings)

logger = logging.getLogger(__name__)


timestamp = lambda: datetime.utcnow().isoformat().decode('utf-8')


@app.task
def run_consumer(consumer_name, days_back=1):
    logger.info('Running consumer "{}"'.format(consumer_name))
    # Form and start a celery chain
    chain = (consume.si(consumer_name, timestamp(), days_back=days_back)
             | begin_normalization.s(consumer_name))
    chain.apply_async()


@app.task
def consume(consumer_name, job_created, days_back=1):
    logger.info('Consumer "{}" has begun consumption'.format(consumer_name))

    timestamps = {
        'consumeTaskCreated': job_created,
        'consumeStarted': timestamp()
    }

    consumer = import_consumer(consumer_name)
    result = consumer.consume(days_back=days_back)

    timestamps['consumeFinished'] = timestamp()

    logger.info('Consumer "{}" has finished consumption'.format(consumer_name))

    return result, timestamps


@app.task
def begin_normalization(consume_ret, consumer_name):
    raw_docs, timestamps = consume_ret

    logger.info('Normalizing {} documents for consumer "{}"'
                .format(len(raw_docs), consumer_name))

    for raw in raw_docs:
        raw['timestamps'] = timestamps
        raw['timestamps']['normalizeTaskCreated'] = timestamp()

        process_raw.delay(raw)

        chain = (normalize.si(raw, consumer_name) |
                 process_normalized.s(raw))

        chain.apply_async()


@app.task
def process_raw(raw_doc):
    processing.process_raw(raw_doc)
    # This is where the raw_doc should be dumped to disk
    # And anything else that may need to happen to it


@app.task
def normalize(raw_doc, consumer_name):
    consumer = import_consumer(consumer_name)

    raw_doc['timestamps']['normalizeStarted'] = timestamp()

    normalized = consumer.normalize(raw_doc)

    if not normalized:
        return None

    logger.debug('Document {}/{} normalized sucessfully'.format(
        consumer_name, raw_doc['docID']))

<<<<<<< HEAD
    # Not useful if using just the osf but may need to be included for
    # A standalone scrapi
    normalized.attributes['timestamp'] = timestamp
=======
    normalized['timestamps'] = raw_doc['timestamps']
    normalized['timestamps']['normalizeFinished'] = timestamp()
>>>>>>> 8e33c6ed

    return normalized


@app.task
def process_normalized(normalized_doc, raw_doc, **kwargs):
    if not normalized_doc:
        logger.warning('Not processing document with id {}'.format(raw_doc['docID']))
        return

    processing.process_normalized(raw_doc, normalized_doc, kwargs)
    # This is where the normalized doc should be dumped to disk
    # And then sent to OSF
    # And anything that may need to occur


@app.task
def check_archives(reprocess):
    for consumer in settings.MANIFESTS.keys():
        check_archive.delay(consumer, reprocess)


@app.task
def check_archive(consumer_name, reprocess):
    consumer = settings.MANIFESTS[consumer_name]
    extras = {
        'overwrite': True
    }
    for raw_path in store.iter_raws(consumer_name, include_normalized=reprocess):
        timestamp = parser.parse(raw_path.split('/')[-2]).isoformat()
        raw_file = store.get_as_string(raw_path)

        raw_doc = RawDocument({
            'doc': raw_file,
            'timestamps': {
                'consumeFinished': timestamp
            },
            'docID': raw_path.split('/')[-3],
            'source': consumer_name,
            'filetype': consumer['fileFormat'],
        })

        chain = (normalize.si(raw_doc, consumer_name) |
                 process_normalized.s(raw_doc, storage=extras))
        chain.apply_async()


@app.task
def tar_archive():
    os.system('tar -czvf website/static/archive.tar.gz archive/')<|MERGE_RESOLUTION|>--- conflicted
+++ resolved
@@ -89,14 +89,8 @@
     logger.debug('Document {}/{} normalized sucessfully'.format(
         consumer_name, raw_doc['docID']))
 
-<<<<<<< HEAD
-    # Not useful if using just the osf but may need to be included for
-    # A standalone scrapi
-    normalized.attributes['timestamp'] = timestamp
-=======
     normalized['timestamps'] = raw_doc['timestamps']
     normalized['timestamps']['normalizeFinished'] = timestamp()
->>>>>>> 8e33c6ed
 
     return normalized
 

--- conflicted
+++ resolved
@@ -102,21 +102,11 @@
 
 
 @app.task
-<<<<<<< HEAD
-def begin_normalization(harvest_ret, harvester_name):
-    '''harvest_ret is harvest return value:
-        a tuple contaiing list of rawDocuments and
-        a dictionary of timestamps
-    '''
-    raw_docs, timestamps = harvest_ret
-=======
 def begin_normalization((raw_docs, timestamps), consumer_name):
     '''consume_ret is consume return value:
         a tuple contaiing list of rawDocuments and
         a dictionary of timestamps
     '''
->>>>>>> 41e2f183
-
     logger.info('Normalizing {} documents for harvester "{}"'
                 .format(len(raw_docs), harvester_name))
 

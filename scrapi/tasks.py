--- conflicted
+++ resolved
@@ -24,11 +24,8 @@
 @app.task
 def run_consumer(consumer_name, days_back=1):
     logger.info('Running consumer "{}"'.format(consumer_name))
-<<<<<<< HEAD
-=======
     events.dispatch(events.CONSUMER_RUN, events.CREATED, consumer=consumer_name)
 
->>>>>>> fc48cfc1
     # Form and start a celery chain
     chain = (consume.si(consumer_name, timestamp(), days_back=days_back)
              | begin_normalization.s(consumer_name))

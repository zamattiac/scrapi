"""A wrapper around requests that records all requests made with it.
    Supports get, put, post, delete and request
    all calls return an instance of HarvesterResponse
"""
from __future__ import absolute_import

import json
import time
import logging
import functools
from datetime import datetime

import six
import furl
import requests
from cassandra.cqlengine import columns, models
from requests.structures import CaseInsensitiveDict

from scrapi import events
from scrapi import database
from scrapi import settings

logger = logging.getLogger(__name__)
logging.getLogger('cqlengine.cql').setLevel(logging.WARN)


@database.register_model
class HarvesterResponse(models.Model):
    """A parody of requests.response but stored in cassandra
    Should reflect all methods of a response object
    Contains an additional field time_made, self-explanitory
    """
    __table_name__ = 'responses'

    method = columns.Text(primary_key=True)
    url = columns.Text(primary_key=True, required=True)

    # Raw request data
    ok = columns.Boolean()
    content = columns.Bytes()
    encoding = columns.Text()
    headers_str = columns.Text()
    status_code = columns.Integer()
    time_made = columns.DateTime(default=datetime.now)

    def json(self):
        return json.loads(self.content)

    @property
    def headers(self):
        return CaseInsensitiveDict(json.loads(self.headers_str))

    @property
    def text(self):
        return six.u(self.content)


def _maybe_load_response(method, url):
    try:
        return HarvesterResponse.get(url=url, method=method)
    except HarvesterResponse.DoesNotExist:
        return None


def record_or_load_response(method, url, throttle=None, force=False, params=None, expected=(200,), **kwargs):

    resp = _maybe_load_response(method, url)

    if not force and resp and resp.ok:
        logger.info('Return recorded response from "{}"'.format(url))
        return resp

    if force:
        logger.warning('Force updating request to "{}"'.format(url))
    else:
        logger.info('Making request to "{}"'.format(url))

    maybe_sleep(throttle)

    response = requests.request(method, url, **kwargs)

    if not response.ok:
        events.log_to_sentry('Got non-ok response code.', url=url, method=method)

    if isinstance(response.content, six.text_type):
        response.content = response.content.encode('utf8')

    if not resp:
        return HarvesterResponse(
            url=url,
            method=method,
            ok=response.ok,
            content=response.content,
            encoding=response.encoding,
            status_code=response.status_code,
            headers_str=json.dumps(dict(response.headers))
        ).save()

    logger.warning('Skipped recorded response from "{}"'.format(url))

    return resp.update(
        ok=(response.ok or response.status_code in expected),
        content=response.content,
        encoding=response.encoding,
        status_code=response.status_code,
        headers_str=json.dumps(dict(response.headers))
    ).save()


def maybe_sleep(sleepytime):
    # exists so that this alone can be mocked in tests
    if sleepytime:
        time.sleep(sleepytime)


def request(method, url, params=None, **kwargs):
    """Make a recorded request or get a record matching method and url

    :param str method: Get, Put, Post, or Delete
    :param str url: Where to make the request to
    :param bool force: Whether or not to force the new request to be made
    :param int throttle: A time in seconds to sleep before making requests
    :param dict kwargs: Addition keywords to pass to requests
    """
    if params:
        url = furl.furl(url).set(args=params).url
    logger.info(url)
    if settings.RECORD_HTTP_TRANSACTIONS:
        return record_or_load_response(method, url, **kwargs)

    logger.info('Making request to "{}"'.format(url))
<<<<<<< HEAD
    throttle = kwargs.pop('throttle', 0)
    if throttle:
        time.sleep(throttle)
    # Need to prevent force from being passed to real requests module
    kwargs.pop('force', None)
=======
    maybe_sleep(kwargs.pop('throttle', 0))
>>>>>>> 288e8229
    return requests.request(method, url, **kwargs)


get = functools.partial(request, 'get')
put = functools.partial(request, 'put')
post = functools.partial(request, 'post')
delete = functools.partial(request, 'delete')<|MERGE_RESOLUTION|>--- conflicted
+++ resolved
@@ -129,15 +129,11 @@
         return record_or_load_response(method, url, **kwargs)
 
     logger.info('Making request to "{}"'.format(url))
-<<<<<<< HEAD
     throttle = kwargs.pop('throttle', 0)
-    if throttle:
-        time.sleep(throttle)
+    maybe_sleep(throttle)
     # Need to prevent force from being passed to real requests module
     kwargs.pop('force', None)
-=======
-    maybe_sleep(kwargs.pop('throttle', 0))
->>>>>>> 288e8229
+
     return requests.request(method, url, **kwargs)
 
 

--- conflicted
+++ resolved
@@ -16,22 +16,12 @@
             'ns0': 'http://www.openarchives.org/OAI/2.0/'}
 
 
-<<<<<<< HEAD
-def consume(days_back=1):
-    base_url = 'http://academiccommons.columbia.edu/catalog/oai?verb=ListRecords&from='
-    start_date = str(date.today() - timedelta(days_back)) + 'T00:00:00Z'
-    url = base_url + str(start_date) + '&metadataPrefix=oai_dc'
-
-    print url
-
-=======
 def consume(days_back=10):
     base_url = 'http://academiccommons.columbia.edu/catalog/oai?verb=ListRecords&from={}&until={}'
     start_date = str(date.today() - timedelta(days_back)) + 'T00:00:00Z'
     end_date = str(date.today()) + 'T00:00:00Z'
     url = base_url.format(start_date, end_date) + '&metadataPrefix=oai_dc'
     print(url)
->>>>>>> e8217c00
     records = get_records(url)
 
     xml_list = []
@@ -58,7 +48,6 @@
         time.sleep(0.5)
         base_url = 'http://academiccommons.columbia.edu/catalog/oai?verb=ListRecords&resumptionToken=' 
         url = base_url + token[0]
-        print "requesting records for " + url
         records += get_records(url)
 
     return records

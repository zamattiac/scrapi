--- conflicted
+++ resolved
@@ -13,10 +13,11 @@
 
 from dateutil.parser import *
 
-<<<<<<< HEAD
 from scrapi.base import XMLHarvester
 from scrapi.base.schemas import default_name_parser
 from scrapi.linter.document import RawDocument
+
+logger = logging.getLogger(__name__)
 
 
 class ClinicalTrialsHarvester(XMLHarvester):
@@ -80,14 +81,14 @@
                 study_urls.append(study.xpath('url/node()')[0] + '?displayxml=true')
 
             # grab each of those urls for full content
-            print("There are {} urls to harvest - be patient...".format(len(study_urls)))
+            logger.info("There are {} urls to harvest - be patient...".format(len(study_urls)))
             count = 0
             official_count = 0
             for study_url in study_urls:
                 try:
                     content = requests.get(study_url)
                 except requests.exceptions.ConnectionError as e:
-                    print('Connection error: {}, wait a bit...'.format(e))
+                    logger.info('Connection error: {}, wait a bit...'.format(e))
                     time.sleep(30)
                     continue
                 doc = etree.XML(content.content)
@@ -102,7 +103,7 @@
                 official_count += 1
                 count += 1
                 if count % 100 == 0:
-                    print("You've requested {} studies, keep going!".format(official_count))
+                    logger.info("You've requested {} studies, keep going!".format(official_count))
                     count = 0
                 time.sleep(1)
 
@@ -152,114 +153,6 @@
                 'link': '//link/node()',
                 'responsible_party': '//responsible_party'
             }
-=======
-from nameparser import HumanName
-
-from scrapi import requests
-from scrapi.linter import lint
-from scrapi.linter.document import RawDocument, NormalizedDocument
-
-NAME = "clinicaltrials"
-
-DEFAULT_ENCODING = 'UTF-8'
-
-record_encoding = None
-
-logger = logging.getLogger(__name__)
-
-
-def copy_to_unicode(element):
-    encoding = record_encoding or DEFAULT_ENCODING
-    element = ''.join(element)
-    if isinstance(element, unicode):
-        return element
-    else:
-        return unicode(element, encoding=encoding)
-
-
-def harvest(days_back=1):
-    """ First, get a list of all recently updated study urls,
-    then get the xml one by one and save it into a list
-    of docs including other information """
-
-    today = datetime.date.today()
-    start_date = today - datetime.timedelta(days_back)
-
-    month = today.strftime('%m')
-    day = today.strftime('%d')
-    year = today.strftime('%Y')
-
-    y_month = start_date.strftime('%m')
-    y_day = start_date.strftime('%d')
-    y_year = start_date.strftime('%Y')
-
-    base_url = 'http://clinicaltrials.gov/ct2/results?lup_s='
-    url_end = '{}%2F{}%2F{}%2F&lup_e={}%2F{}%2F{}&displayxml=true'.\
-        format(y_month, y_day, y_year, month, day, year)
-
-    url = base_url + url_end
-
-    # grab the total number of studies
-    initial_request = requests.get(url)
-    record_encoding = initial_request.encoding
-    initial_request_xml = etree.XML(initial_request.content)
-    count = int(initial_request_xml.xpath('//search_results/@count')[0])
-    xml_list = []
-    if int(count) > 0:
-        # get a new url with all results in it
-        url = url + '&count=' + str(count)
-        total_requests = requests.get(url)
-        initial_doc = etree.XML(total_requests.content)
-
-        # make a list of urls from that full list of studies
-        study_urls = []
-        for study in initial_doc.xpath('//clinical_study'):
-            study_urls.append(study.xpath('url/node()')[0] + '?displayxml=true')
-
-        # grab each of those urls for full content
-        logger.warning("There are {} urls to harvest - be patient...".format(len(study_urls)))
-        count = 0
-        official_count = 0
-        for study_url in study_urls:
-            try:
-                content = requests.get(study_url, throttle=1)
-            except requests.exceptions.ConnectionError as e:
-                logger.warning('Connection error: {}, wait a bit...'.format(e))
-                time.sleep(30)
-                continue
-            doc = etree.XML(content.content)
-            record = etree.tostring(doc, encoding=record_encoding)
-            doc_id = doc.xpath('//nct_id/node()')[0]
-            xml_list.append(RawDocument({
-                'doc': record,
-                'source': NAME,
-                'docID': copy_to_unicode(doc_id),
-                'filetype': 'xml',
-            }))
-            official_count += 1
-            count += 1
-            if count % 100 == 0:
-                logger.info("You've requested {} studies, keep going!".format(official_count))
-                count = 0
-
-    return xml_list
-
-
-def get_contributors(xml_doc):
-    contributor_list = []
-    #TODO - fix this for weird contributor names like companies
-    contributors = xml_doc.xpath('//overall_official/last_name/node()') or xml_doc.xpath('//lead_sponsor/agency/node()') or ['']
-    for person in contributors:
-        name = HumanName(person)
-        contributor = {
-            'prefix': name.title,
-            'given': name.first,
-            'middle': name.middle,
-            'family': name.last,
-            'suffix': name.suffix,
-            'email': '',
-            'ORCID': ''
->>>>>>> dbec0405
         }
 
 h = ClinicalTrialsHarvester()

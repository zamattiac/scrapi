"""
API harvester for ClinicalTrials.gov for the SHARE Notification Service
"""

#!/usr/bin/env python
from __future__ import unicode_literals

import time
import logging
import datetime

from lxml import etree

from dateutil.parser import *

from scrapi import requests
from scrapi.base import XMLHarvester
from scrapi.linter.document import RawDocument
from scrapi.base.helpers import build_properties
from scrapi.base.schemas import default_name_parser
from scrapi.base.helpers import compose, single_result

logger = logging.getLogger(__name__)


class ClinicalTrialsHarvester(XMLHarvester):

    short_name = 'clinicaltrials'
    long_name = 'ClinicalTrials.gov'
    url = 'https://clinicaltrials.gov/'

    DEFAULT_ENCODING = 'UTF-8'
    record_encoding = None

    schema = {
        "contributors": ('//overall_official/last_name/node()', default_name_parser),
        "uris": {
            "canonicalUri": ("//required_header/url/node()", single_result)
        },
<<<<<<< HEAD
        "providerUpdatedDateTime": ("lastchanged_date/node()", lambda x: unicode(parse(x).replace(tzinfo=None).isoformat())),
        "title": ('//official_title/node()', '//brief_title/node()', lambda x, y: x or y or ''),
        "description": ('//brief_summary/textblock/node()', '//brief_summary/textblock/node()', lambda x, y: x or y or ''),
        "otherProperties": build_properties(
            ('oversightAuthority', '//oversight_info/authority/node()'),
            ("serviceID", "//nct_id/node()"),
            ("tags", ("//keyword/node()", lambda tags: [unicode(tag.lower()) for tag in tags])),
            ('studyDesign', '//study_design/node()'),
            ('numberOfArms', '//number_of_arms/node()'),
            ('source', '//source/node()'),
            ('verificationDate', '//verification_date/node()'),
            ('lastChanged', '//lastchanged_date/node()'),
            ('condition', '//condition/node()'),
            ('verificationDate', '//verification_date/node()'),
            ('lastChanged', '//lastchanged_date/node()'),
            ('status', '//status/node()'),
            ('locationCountries', '//location_countries/country/node()'),
            ('isFDARegulated', '//is_fda_regulated/node()'),
            ('isSection801', '//is_section_801/node()'),
            ('hasExpandedAccess', '//has_expanded_access/node()'),
            ('agency', '//lead_sponsor/agency/node()'),
            ('agencyClass', '//lead_sponsor/agency_class/node()'),
            ('measure', '//primary_outcome/measure/node()'),
            ('timeFrame', '//primary_outcome/time_frame/node()'),
            ('safetyIssue', '//primary_outcome/safety_issue/node()'),
            ('secondaryOutcomes', '//secondary_outcome/node()'),
            ('enrollment', '//enrollment/node()'),
            ('armGroup', '//arm_group/node()'),
            ('intervention', '//intervention/node()'),
            ('eligibility', '//elligibility/node()'),
            ('link', '//link/node()'),
            ('responsible_party', '//responsible_party/node()')
        )
=======
        "providerUpdatedDateTime": ("lastchanged_date/node()", compose(lambda x: parse(x).replace(tzinfo=None).isoformat(), single_result)),
        "title": ('//official_title/node()', '//brief_title/node()', lambda x, y: single_result(x) or single_result(y)),
        "description": ('//brief_summary/textblock/node()', '//brief_summary/textblock/node()', lambda x, y: single_result(x) or single_result(y)),
        # "otherProperties": {
        #     'oversightAuthority': '//oversight_info/authority/node()',
        #     "serviceID": "//nct_id/node()",
        #     "tags": ("//keyword/node()", lambda tags: [unicode(tag.lower()) for tag in tags]),
        #     'studyDesign': '//study_design/node()',
        #     'numberOfArms': '//number_of_arms/node()',
        #     'source': '//source/node()',
        #     'verificationDate': '//verification_date/node()',
        #     'lastChanged': '//lastchanged_date/node()',
        #     'condition': '//condition/node()',
        #     'verificationDate': '//verification_date/node()',
        #     'lastChanged': '//lastchanged_date/node()',
        #     'status': '//status/node()',
        #     'locationCountries': '//location_countries/country/node()',
        #     'isFDARegulated': '//is_fda_regulated/node()',
        #     'isSection801': '//is_section_801/node()',
        #     'hasExpandedAccess': '//has_expanded_access/node()',
        #     'sponsors': {
        #         'agency': '//lead_sponsor/agency/node()',
        #         'agencyClass': '//lead_sponsor/agency_class/node()'
        #     },
        #     'primaryOutcome': {
        #         'measure': '//primary_outcome/measure/node()',
        #         'timeFrame': '//primary_outcome/time_frame/node()',
        #         'safetyIssue': '//primary_outcome/safety_issue/node()'
        #     },
        #     'secondaryOutcomes': '//secondary_outcome/node()',
        #     'enrollment': '//enrollment/node()',
        #     'armGroup': '//arm_group/node()',
        #     'intervention': '//intervention/node()',
        #     'eligibility': '//elligibility/node()',
        #     'link': '//link/node()',
        #     'responsible_party': '//responsible_party'
        # }
>>>>>>> 93fbb87a
    }

    @property
    def namespaces(self):
        return None

    def copy_to_unicode(self, element):
        encoding = self.record_encoding or self.DEFAULT_ENCODING
        element = ''.join(element)
        if isinstance(element, unicode):
            return element
        else:
            return unicode(element, encoding=encoding)

    def harvest(self, days_back=1):
        """ First, get a list of all recently updated study urls,
        then get the xml one by one and save it into a list
        of docs including other information """

        today = datetime.date.today()
        start_date = today - datetime.timedelta(days_back)

        month = today.strftime('%m')
        day = today.strftime('%d')
        year = today.strftime('%Y')

        y_month = start_date.strftime('%m')
        y_day = start_date.strftime('%d')
        y_year = start_date.strftime('%Y')

        base_url = 'http://clinicaltrials.gov/ct2/results?lup_s='
        url_end = '{}%2F{}%2F{}%2F&lup_e={}%2F{}%2F{}&displayxml=true'.\
            format(y_month, y_day, y_year, month, day, year)

        url = base_url + url_end

        # grab the total number of studies
        initial_request = requests.get(url)
        record_encoding = initial_request.encoding
        initial_request_xml = etree.XML(initial_request.content)
        count = int(initial_request_xml.xpath('//search_results/@count')[0])
        xml_list = []
        if int(count) > 0:
            # get a new url with all results in it
            url = url + '&count=' + str(count)
            total_requests = requests.get(url)
            initial_doc = etree.XML(total_requests.content)

            # make a list of urls from that full list of studies
            study_urls = []
            for study in initial_doc.xpath('//clinical_study'):
                study_urls.append(study.xpath('url/node()')[0] + '?displayxml=true')

            # grab each of those urls for full content
            logger.info("There are {} urls to harvest - be patient...".format(len(study_urls)))
            count = 0
            official_count = 0
            for study_url in study_urls:
                try:
                    content = requests.get(study_url)
                except requests.exceptions.ConnectionError as e:
                    logger.info('Connection error: {}, wait a bit...'.format(e))
                    time.sleep(30)
                    continue
                doc = etree.XML(content.content)
                record = etree.tostring(doc, encoding=record_encoding)
                doc_id = doc.xpath('//nct_id/node()')[0]
                xml_list.append(RawDocument({
                    'doc': record,
                    'source': self.short_name,
                    'docID': self.copy_to_unicode(doc_id),
                    'filetype': 'xml',
                }))
                official_count += 1
                count += 1
                if count % 100 == 0:
                    logger.info("You've requested {} studies, keep going!".format(official_count))
                    count = 0

        return xml_list<|MERGE_RESOLUTION|>--- conflicted
+++ resolved
@@ -37,10 +37,9 @@
         "uris": {
             "canonicalUri": ("//required_header/url/node()", single_result)
         },
-<<<<<<< HEAD
-        "providerUpdatedDateTime": ("lastchanged_date/node()", lambda x: unicode(parse(x).replace(tzinfo=None).isoformat())),
-        "title": ('//official_title/node()', '//brief_title/node()', lambda x, y: x or y or ''),
-        "description": ('//brief_summary/textblock/node()', '//brief_summary/textblock/node()', lambda x, y: x or y or ''),
+        "providerUpdatedDateTime": ("lastchanged_date/node()", compose(lambda x: parse(x).replace(tzinfo=None).isoformat(), single_result)),
+        "title": ('//official_title/node()', '//brief_title/node()', lambda x, y: single_result(x) or single_result(y)),
+        "description": ('//brief_summary/textblock/node()', '//brief_summary/textblock/node()', lambda x, y: single_result(x) or single_result(y)),
         "otherProperties": build_properties(
             ('oversightAuthority', '//oversight_info/authority/node()'),
             ("serviceID", "//nct_id/node()"),
@@ -71,45 +70,6 @@
             ('link', '//link/node()'),
             ('responsible_party', '//responsible_party/node()')
         )
-=======
-        "providerUpdatedDateTime": ("lastchanged_date/node()", compose(lambda x: parse(x).replace(tzinfo=None).isoformat(), single_result)),
-        "title": ('//official_title/node()', '//brief_title/node()', lambda x, y: single_result(x) or single_result(y)),
-        "description": ('//brief_summary/textblock/node()', '//brief_summary/textblock/node()', lambda x, y: single_result(x) or single_result(y)),
-        # "otherProperties": {
-        #     'oversightAuthority': '//oversight_info/authority/node()',
-        #     "serviceID": "//nct_id/node()",
-        #     "tags": ("//keyword/node()", lambda tags: [unicode(tag.lower()) for tag in tags]),
-        #     'studyDesign': '//study_design/node()',
-        #     'numberOfArms': '//number_of_arms/node()',
-        #     'source': '//source/node()',
-        #     'verificationDate': '//verification_date/node()',
-        #     'lastChanged': '//lastchanged_date/node()',
-        #     'condition': '//condition/node()',
-        #     'verificationDate': '//verification_date/node()',
-        #     'lastChanged': '//lastchanged_date/node()',
-        #     'status': '//status/node()',
-        #     'locationCountries': '//location_countries/country/node()',
-        #     'isFDARegulated': '//is_fda_regulated/node()',
-        #     'isSection801': '//is_section_801/node()',
-        #     'hasExpandedAccess': '//has_expanded_access/node()',
-        #     'sponsors': {
-        #         'agency': '//lead_sponsor/agency/node()',
-        #         'agencyClass': '//lead_sponsor/agency_class/node()'
-        #     },
-        #     'primaryOutcome': {
-        #         'measure': '//primary_outcome/measure/node()',
-        #         'timeFrame': '//primary_outcome/time_frame/node()',
-        #         'safetyIssue': '//primary_outcome/safety_issue/node()'
-        #     },
-        #     'secondaryOutcomes': '//secondary_outcome/node()',
-        #     'enrollment': '//enrollment/node()',
-        #     'armGroup': '//arm_group/node()',
-        #     'intervention': '//intervention/node()',
-        #     'eligibility': '//elligibility/node()',
-        #     'link': '//link/node()',
-        #     'responsible_party': '//responsible_party'
-        # }
->>>>>>> 93fbb87a
     }
 
     @property

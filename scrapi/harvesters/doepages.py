--- conflicted
+++ resolved
@@ -7,10 +7,7 @@
 from scrapi import requests
 from scrapi.base import XMLHarvester
 from scrapi.linter import RawDocument
-<<<<<<< HEAD
-=======
 from scrapi.util import copy_to_unicode
->>>>>>> 29301f9b
 from scrapi.base.schemas import BASEXMLSCHEMA
 from scrapi.base.helpers import updated_schema, build_properties
 

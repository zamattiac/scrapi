from __future__ import unicode_literals

from datetime import date, timedelta

from lxml import etree

from scrapi import requests
from scrapi.base import XMLHarvester
from scrapi.linter import RawDocument
<<<<<<< HEAD
from scrapi.base.schemas import DOESCHEMA
=======
from scrapi.util import copy_to_unicode
from scrapi.base.schemas import BASEXMLSCHEMA
>>>>>>> 29301f9b


class DoepagesHarvester(XMLHarvester):
    short_name = 'doepages'
    long_name = 'Department of Energy Pages'
    url = 'http://www.osti.gov/pages/'

    schema = DOESCHEMA

    namespaces = {
        'rdf': 'http://www.w3.org/1999/02/22-rdf-syntax-ns#',
        'dc': 'http://purl.org/dc/elements/1.1/',
        'dcq': 'http://purl.org/dc/terms/'
    }

    def harvest(self, days_back=1):
        today = date.today()
        start_date = today - timedelta(days_back)
        base_url = 'http://www.osti.gov/pages/pagesxml?nrows={0}&EntryDateFrom={1}&EntryDateTo={2}'
        url = base_url.format('1', start_date.strftime('%m/%d/%Y'), today.strftime('%m/%d/%Y'))
        initial_data = requests.get(url)
        record_encoding = initial_data.encoding
        initial_doc = etree.XML(initial_data.content)

        num_results = int(initial_doc.xpath('//records/@count', namespaces=self.namespaces)[0])

        url = base_url.format(num_results, start_date.strftime('%m/%d/%Y'), today.strftime('%m/%d/%Y'))
        data = requests.get(url)
        doc = etree.XML(data.content)

        records = doc.xpath('records/record')

        xml_list = []
        for record in records:
            doc_id = record.xpath('dc:ostiId/node()', namespaces=self.namespaces)[0]
            record = etree.tostring(record, encoding=record_encoding)
            xml_list.append(RawDocument({
                'doc': record,
                'source': self.short_name,
                'docID': copy_to_unicode(doc_id),
                'filetype': 'xml'
            }))

        return xml_list

<<<<<<< HEAD
    def copy_to_unicode(self, element, encoding='UTF-8'):
        element = ''.join(element)
        if isinstance(element, unicode):
            return element
        else:
            return unicode(element, encoding=encoding)
=======
    @property
    def namespaces(self):
        return {
            'rdf': 'http://www.w3.org/1999/02/22-rdf-syntax-ns#',
            'dc': 'http://purl.org/dc/elements/1.1/',
            'dcq': 'http://purl.org/dc/terms/'
        }

    @property
    def schema(self):
        return BASEXMLSCHEMA
        # return updated_schema(
        #     BASEXMLSCHEMA,
        #     {
        #         'properties': {
        #             'language': '//dc:language/node()',
        #             'type': '//dc:type/node()',
        #             'typeQualifier': '//dc:typeQualifier/node()',
        #             'language': '//dc:language/node()',
        #             'format': '//dc:format/node()',
        #             'identifierOther': '//dc:identifierOther/node()',
        #             'rights': '//dc:rights/node()',
        #             'identifierDOEcontract': '//dcq:identifierDOEcontract/node()',
        #             'relation': '//dc:relation/node()',
        #             'coverage': '//dc:coverage/node()',
        #             'identifier-purl': '//dc:identifier-purl/node()',
        #             'identifier': '//dc:identifier/node()',
        #             'identifierReport': '//dc:identifierReport/node()',
        #             'publisherInfo': {
        #                 'publisher': '//dcq:publisher/node()',
        #                 'publisherCountry': '//dcq:publisherCountry/node()',
        #                 'publisherSponsor': '//dcq:publisherSponsor/node()',
        #                 'publisherAvailability': '//dcq:publisherAvailability/node()',
        #                 'publisherResearch': '//dcq:publisherResearch/node()',
        #                 'date': '//dc:date/node()'
        #             }
        #         }
        #     }
        # )
>>>>>>> 29301f9b
<|MERGE_RESOLUTION|>--- conflicted
+++ resolved
@@ -7,12 +7,8 @@
 from scrapi import requests
 from scrapi.base import XMLHarvester
 from scrapi.linter import RawDocument
-<<<<<<< HEAD
+from scrapi.util import copy_to_unicode
 from scrapi.base.schemas import DOESCHEMA
-=======
-from scrapi.util import copy_to_unicode
-from scrapi.base.schemas import BASEXMLSCHEMA
->>>>>>> 29301f9b
 
 
 class DoepagesHarvester(XMLHarvester):
@@ -56,53 +52,4 @@
                 'filetype': 'xml'
             }))
 
-        return xml_list
-
-<<<<<<< HEAD
-    def copy_to_unicode(self, element, encoding='UTF-8'):
-        element = ''.join(element)
-        if isinstance(element, unicode):
-            return element
-        else:
-            return unicode(element, encoding=encoding)
-=======
-    @property
-    def namespaces(self):
-        return {
-            'rdf': 'http://www.w3.org/1999/02/22-rdf-syntax-ns#',
-            'dc': 'http://purl.org/dc/elements/1.1/',
-            'dcq': 'http://purl.org/dc/terms/'
-        }
-
-    @property
-    def schema(self):
-        return BASEXMLSCHEMA
-        # return updated_schema(
-        #     BASEXMLSCHEMA,
-        #     {
-        #         'properties': {
-        #             'language': '//dc:language/node()',
-        #             'type': '//dc:type/node()',
-        #             'typeQualifier': '//dc:typeQualifier/node()',
-        #             'language': '//dc:language/node()',
-        #             'format': '//dc:format/node()',
-        #             'identifierOther': '//dc:identifierOther/node()',
-        #             'rights': '//dc:rights/node()',
-        #             'identifierDOEcontract': '//dcq:identifierDOEcontract/node()',
-        #             'relation': '//dc:relation/node()',
-        #             'coverage': '//dc:coverage/node()',
-        #             'identifier-purl': '//dc:identifier-purl/node()',
-        #             'identifier': '//dc:identifier/node()',
-        #             'identifierReport': '//dc:identifierReport/node()',
-        #             'publisherInfo': {
-        #                 'publisher': '//dcq:publisher/node()',
-        #                 'publisherCountry': '//dcq:publisherCountry/node()',
-        #                 'publisherSponsor': '//dcq:publisherSponsor/node()',
-        #                 'publisherAvailability': '//dcq:publisherAvailability/node()',
-        #                 'publisherResearch': '//dcq:publisherResearch/node()',
-        #                 'date': '//dc:date/node()'
-        #             }
-        #         }
-        #     }
-        # )
->>>>>>> 29301f9b
+        return xml_list
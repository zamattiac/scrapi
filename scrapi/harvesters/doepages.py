from __future__ import unicode_literals

from datetime import date, timedelta

from lxml import etree

from scrapi import requests
from scrapi.base import XMLHarvester
from scrapi.linter import RawDocument
<<<<<<< HEAD
from scrapi.util import copy_to_unicode
from scrapi.base.schemas import BASEXMLSCHEMA
from scrapi.base.helpers import updated_schema, build_properties
=======
from scrapi.base.schemas import DOESCHEMA
>>>>>>> 6d3016df


class DoepagesHarvester(XMLHarvester):
    short_name = 'doepages'
    long_name = 'Department of Energy Pages'
    url = 'http://www.osti.gov/pages/'

    schema = DOESCHEMA

    namespaces = {
        'rdf': 'http://www.w3.org/1999/02/22-rdf-syntax-ns#',
        'dc': 'http://purl.org/dc/elements/1.1/',
        'dcq': 'http://purl.org/dc/terms/'
    }

    def harvest(self, days_back=1):
        today = date.today()
        start_date = today - timedelta(days_back)
        base_url = 'http://www.osti.gov/pages/pagesxml?nrows={0}&EntryDateFrom={1}&EntryDateTo={2}'
        url = base_url.format('1', start_date.strftime('%m/%d/%Y'), today.strftime('%m/%d/%Y'))
        initial_data = requests.get(url)
        record_encoding = initial_data.encoding
        initial_doc = etree.XML(initial_data.content)

        num_results = int(initial_doc.xpath('//records/@count', namespaces=self.namespaces)[0])

        url = base_url.format(num_results, start_date.strftime('%m/%d/%Y'), today.strftime('%m/%d/%Y'))
        data = requests.get(url)
        doc = etree.XML(data.content)

        records = doc.xpath('records/record')

        xml_list = []
        for record in records:
            doc_id = record.xpath('dc:ostiId/node()', namespaces=self.namespaces)[0]
            record = etree.tostring(record, encoding=record_encoding)
            xml_list.append(RawDocument({
                'doc': record,
                'source': self.short_name,
                'docID': copy_to_unicode(doc_id),
                'filetype': 'xml'
            }))

        return xml_list

<<<<<<< HEAD
    @property
    def namespaces(self):
        return {
            'rdf': 'http://www.w3.org/1999/02/22-rdf-syntax-ns#',
            'dc': 'http://purl.org/dc/elements/1.1/',
            'dcq': 'http://purl.org/dc/terms/'
        }

    @property
    def schema(self):
        return updated_schema(
            BASEXMLSCHEMA,
            {
                'otherProperties': build_properties(
                    ('language', '//dc:language/node()'),
                    ('type', '//dc:type/node()'),
                    ('typeQualifier', '//dc:typeQualifier/node()'),
                    ('language', '//dc:language/node()'),
                    ('format', '//dc:format/node()'),
                    ('identifierOther', '//dc:identifierOther/node()'),
                    ('rights', '//dc:rights/node()'),
                    ('identifierDOEcontract', '//dcq:identifierDOEcontract/node()'),
                    ('relation', '//dc:relation/node()'),
                    ('coverage', '//dc:coverage/node()'),
                    ('identifier-purl', '//dc:identifier-purl/node()'),
                    ('identifier', '//dc:identifier/node()'),
                    ('identifierReport', '//dc:identifierReport/node()'),
                    ('publisher', '//dcq:publisher/node()'),
                    ('publisherCountry', '//dcq:publisherCountry/node()'),
                    ('publisherSponsor', '//dcq:publisherSponsor/node()'),
                    ('publisherAvailability', '//dcq:publisherAvailability/node()'),
                    ('publisherResearch', '//dcq:publisherResearch/node()'),
                    ('date', '//dc:date/node()')
                )
            }
        )
=======
    def copy_to_unicode(self, element, encoding='UTF-8'):
        element = ''.join(element)
        if isinstance(element, unicode):
            return element
        else:
            return unicode(element, encoding=encoding)
>>>>>>> 6d3016df
<|MERGE_RESOLUTION|>--- conflicted
+++ resolved
@@ -7,13 +7,10 @@
 from scrapi import requests
 from scrapi.base import XMLHarvester
 from scrapi.linter import RawDocument
-<<<<<<< HEAD
 from scrapi.util import copy_to_unicode
 from scrapi.base.schemas import BASEXMLSCHEMA
 from scrapi.base.helpers import updated_schema, build_properties
-=======
 from scrapi.base.schemas import DOESCHEMA
->>>>>>> 6d3016df
 
 
 class DoepagesHarvester(XMLHarvester):
@@ -59,7 +56,13 @@
 
         return xml_list
 
-<<<<<<< HEAD
+    def copy_to_unicode(self, element, encoding='UTF-8'):
+        element = ''.join(element)
+        if isinstance(element, unicode):
+            return element
+        else:
+            return unicode(element, encoding=encoding)
+
     @property
     def namespaces(self):
         return {
@@ -95,12 +98,4 @@
                     ('date', '//dc:date/node()')
                 )
             }
-        )
-=======
-    def copy_to_unicode(self, element, encoding='UTF-8'):
-        element = ''.join(element)
-        if isinstance(element, unicode):
-            return element
-        else:
-            return unicode(element, encoding=encoding)
->>>>>>> 6d3016df
+        )
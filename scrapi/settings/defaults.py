BROKER_URL = 'amqp://guest@localhost'
CELERY_RESULT_BACKEND = 'amqp://guest@localhost'
CELERY_EAGER_PROPAGATES_EXCEPTIONS = True

STORAGE_METHOD = 'disk'
ARCHIVE_DIRECTORY = 'archive/'

NORMALIZED_PROCESSING = ['storage']
RAW_PROCESSING = ['storage']

SENTRY_DNS = None

FLUENTD_ARGS = None

# OUTPUT SETTINGS
OSF_ENABLED = False

PROTOCOL = 'http'
VERIFY_SSL = True
OSF_PREFIX = 'localhost:5000'

APP_ID = 'some id'

API_KEY_LABEL = 'some label'
<<<<<<< HEAD
API_KEY = 'some api key'
=======
API_KEY = 'some api key'

OSF_AUTH = (API_KEY_LABEL, API_KEY)
>>>>>>> 8e33c6ed
<|MERGE_RESOLUTION|>--- conflicted
+++ resolved
@@ -22,10 +22,4 @@
 APP_ID = 'some id'
 
 API_KEY_LABEL = 'some label'
-<<<<<<< HEAD
-API_KEY = 'some api key'
-=======
-API_KEY = 'some api key'
-
-OSF_AUTH = (API_KEY_LABEL, API_KEY)
->>>>>>> 8e33c6ed
+API_KEY = 'some api key'
--- conflicted
+++ resolved
@@ -24,7 +24,6 @@
 # Retrying Celery tasks
 CELERY_RETRY_DELAY = 30
 CELERY_MAX_RETRIES = 5
-<<<<<<< HEAD
 
 VIVO_ACCESS = {
     'url': '',
@@ -32,7 +31,7 @@
     'username': '',
     'password': ''
 }
-=======
+
 CELERY_EAGER_PROPAGATES_EXCEPTIONS = True
 
 ELASTIC_TIMEOUT = 10
@@ -60,5 +59,4 @@
 ]
 
 PLOS_API_KEY = None
-HARVARD_DATAVERSE_API_KEY = None
->>>>>>> d4d33e92
+HARVARD_DATAVERSE_API_KEY = None
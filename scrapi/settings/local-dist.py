DEBUG = False

ELASTIC_TIMEOUT = 10
ELASTIC_INDEX = 'share_v2'
ELASTIC_URI = 'localhost:9200'

BROKER_URL = 'amqp://guest@localhost'

CELERY_EAGER_PROPAGATES_EXCEPTIONS = True

RECORD_HTTP_TRANSACTIONS = False

NORMALIZED_PROCESSING = []
RAW_PROCESSING = []

SENTRY_DSN = None

USE_FLUENTD = False
FLUENTD_ARGS = {
    'tag': 'app.scrapi'
}

disabled = []

CASSANDRA_URI = ['127.0.0.1']
CASSANDRA_KEYSPACE = 'scrapi'

FRONTEND_KEYS = [
    "uris",
    "contributors",
    "providerUpdatedDateTime",
    "description",
    "title",
    "freeToRead",
    "languages",
    "licenses",
    "publisher",
    "subjects",
    "tags",
    "sponsorships",
    "otherProperties",
    "shareProperties"
]

PLOS_API_KEY = None
HARVARD_DATAVERSE_API_KEY = None
<<<<<<< HEAD
SPRINGER_KEY = None
=======

TEST_RECORD_MODE = 'new_episodes'
>>>>>>> ea919935
<|MERGE_RESOLUTION|>--- conflicted
+++ resolved
@@ -44,9 +44,6 @@
 
 PLOS_API_KEY = None
 HARVARD_DATAVERSE_API_KEY = None
-<<<<<<< HEAD
 SPRINGER_KEY = None
-=======
 
-TEST_RECORD_MODE = 'new_episodes'
->>>>>>> ea919935
+TEST_RECORD_MODE = 'new_episodes'
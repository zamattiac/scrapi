--- conflicted
+++ resolved
@@ -1,54 +1,2 @@
-# DEBUG = False
-
-<<<<<<< HEAD
-ELASTIC_TIMEOUT = 10
-ELASTIC_INDEX = 'share_v2'
-ELASTIC_URI = 'localhost:9200'
-
-BROKER_URL = 'amqp://guest@localhost'
-
-CELERY_EAGER_PROPAGATES_EXCEPTIONS = True
-
-RECORD_HTTP_TRANSACTIONS = False
-
-NORMALIZED_PROCESSING = []
-RAW_PROCESSING = []
-RESPONSE_PROCESSOR = None
-CANONICAL_PROCESSOR = None
-
-SENTRY_DSN = None
-
-USE_FLUENTD = False
-FLUENTD_ARGS = {
-    'tag': 'app.scrapi'
-}
-
-disabled = []
-
-CASSANDRA_URI = ['127.0.0.1']
-CASSANDRA_KEYSPACE = 'scrapi'
-
-FRONTEND_KEYS = [
-    "uris",
-    "contributors",
-    "providerUpdatedDateTime",
-    "description",
-    "title",
-    "freeToRead",
-    "languages",
-    "licenses",
-    "publisher",
-    "subjects",
-    "tags",
-    "sponsorships",
-    "otherProperties",
-    "shareProperties"
-]
-
-PLOS_API_KEY = None
-HARVARD_DATAVERSE_API_KEY = None
-SPRINGER_KEY = None
-=======
 RAW_PROCESSING = ['cassandra']
-NORMALIZED_PROCESSING = ['elasticsearch', 'cassandra']
->>>>>>> d4d33e92
+NORMALIZED_PROCESSING = ['elasticsearch', 'cassandra']
"""Adds a backend for storing documents as flat files.

To use add this to settings.local:

    NORMALIZED_PROCESSING = ['storage']
    RAW_PROCESSING = ['storage']
"""

import os
import copy
import json

from scrapi.util import json_without_bytes
from scrapi.processing.base import BaseProcessor


class StorageProcessor(BaseProcessor):
    NAME = 'storage'

    def process_raw(self, raw):
        new_attrs = copy.deepcopy(raw.attributes)
        if new_attrs.get('versions'):
            new_attrs['versions'] = map(str, new_attrs['versions'])

        self.write(raw['source'], raw['docID'], 'raw', new_attrs)

    def process_normalized(self, raw, normalized):
        self.write(raw['source'], raw['docID'], 'normalized', normalized.attributes)

    def write(self, source, doc_id, filename, content):
        filepath = 'archive/{}/{}/{}.json'.format(source, doc_id, filename)

        if not os.path.exists(os.path.dirname(filepath)):
            os.makedirs(os.path.dirname(filepath))

<<<<<<< HEAD
        with open(filename, 'w') as f:
            f.write(json.dumps(json_without_bytes(normalized.attributes), indent=4))

    def documents(self,  *sources):
        pass
=======
        with open(filepath, 'w') as f:
            f.write(json.dumps(json_without_bytes(content), indent=4))
>>>>>>> dd7f4989
<|MERGE_RESOLUTION|>--- conflicted
+++ resolved
@@ -33,13 +33,8 @@
         if not os.path.exists(os.path.dirname(filepath)):
             os.makedirs(os.path.dirname(filepath))
 
-<<<<<<< HEAD
-        with open(filename, 'w') as f:
-            f.write(json.dumps(json_without_bytes(normalized.attributes), indent=4))
-
-    def documents(self,  *sources):
-        pass
-=======
         with open(filepath, 'w') as f:
             f.write(json.dumps(json_without_bytes(content), indent=4))
->>>>>>> dd7f4989
+        
+    def documents(self,  *sources):
+        pass
--- conflicted
+++ resolved
@@ -130,17 +130,10 @@
     @events.logged(events.PROCESSING, 'raw.cassandra')
     def process_raw(self, raw_doc):
         self.send_to_database(
-<<<<<<< HEAD
-            source=raw_doc['source'],
-            docID=raw_doc['docID'],
-            filetype=raw_doc['filetype'],
-            doc=six.text_type(raw_doc['doc']).encode('utf-8'),
-=======
             source=copy_to_unicode(raw_doc['source']),
             docID=copy_to_unicode(raw_doc['docID']),
+            doc=six.text_type(raw_doc['doc']).encode('utf-8'),
             filetype=copy_to_unicode(raw_doc['filetype']),
-            doc=raw_doc['doc'].encode('utf-8'),
->>>>>>> 3ff3c5ff
             timestamps=raw_doc.get('timestamps', {})
         ).save()
 

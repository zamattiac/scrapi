--- conflicted
+++ resolved
@@ -9,7 +9,6 @@
 URL_REGEX = re.compile(ur'(https?://\S*\.\S*)')
 
 
-<<<<<<< HEAD
 def build_properties(*args):
     ret = []
     for arg in args:
@@ -32,7 +31,8 @@
     if uri:
         property['uri'] = uri
     return property
-=======
+
+
 def single_result(l, default=''):
     return l[0] if len(l) >= 1 else default
 
@@ -42,7 +42,6 @@
     def inner(func1, func2):
         return lambda x: func1(func2(x))
     return functools.reduce(inner, functions)
->>>>>>> 93fbb87a
 
 
 def updated_schema(old, new):

--- conflicted
+++ resolved
@@ -380,7 +380,6 @@
     return date_time.isoformat()
 
 
-<<<<<<< HEAD
 def doe_name_parser(name):
     if name.strip() == 'None':
         return {'name': ''}
@@ -438,7 +437,8 @@
 
 def doe_process_contributors(names):
     return list(map(doe_name_parser, names))
-=======
+
+
 def xml_text_only_list(elems):
     '''Return inner text of all elements in list'''
     return [xml_text_only(elem) for elem in elems]
@@ -450,5 +450,4 @@
     inner_text = elem.text
     if inner_text:
         return inner_text.strip()
-    return None
->>>>>>> b6c171b9
+    return None
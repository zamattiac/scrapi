from __future__ import unicode_literals

import six
import abc
import logging

from jsonpointer import resolve_pointer, JsonPointerException

logger = logging.getLogger(__name__)


class BaseTransformer(object):

    __metaclass__ = abc.ABCMeta

    @abc.abstractmethod
    def _transform_string(self, string, doc):
        raise NotImplementedError

    @abc.abstractproperty
    def schema(self):
        raise NotImplementedError

    def transform(self, doc):
        return self._transform(self.schema, doc)

    def _transform(self, schema, doc):
        transformed = {}
        for key, value in schema.items():
<<<<<<< HEAD
            if isinstance(value, dict):
                transformed[key] = self._transform(value, doc)
            elif isinstance(value, list):
                transformed[key] = self._transform_list(value, doc)
            elif isinstance(value, tuple) and len(value) == 2 and isinstance(value[0], tuple):
                transformed[key] = self._transform_args_kwargs(value, doc)
            elif isinstance(value, tuple):
                transformed[key] = self._transform_tuple(value, doc)
            elif isinstance(value, six.string_types):
                transformed[key] = self._transform_string(value, doc)
            elif callable(value):
                transformed[key] = value(doc)
=======
            transformed[key] = self._transform_value(value, doc)
>>>>>>> 52edaab3
        return transformed

    def _transform_value(self, value, doc):
        if isinstance(value, dict):
            return self._transform(value, doc)
        elif isinstance(value, list):
            return self._transform_list(value, doc)
        elif isinstance(value, tuple) and len(value) == 2 and isinstance(value[0], tuple):
            return self._transform_args_kwargs(value, doc)
        elif isinstance(value, tuple):
            return self._transform_tuple(value, doc)
        elif isinstance(value, basestring):
            return self._transform_string(value, doc)
        elif callable(value):
            return value(doc)

    def _transform_list(self, l, doc):
        return [
            self._transform_value(item, doc) for item in l
        ]

    def _transform_tuple(self, l, doc):

        fn, values = l[-1], l[:-1]
        args = []

        for value in values:
            if isinstance(value, basestring):
                args.append(self._transform_string(value, doc))
            elif callable(value):
                args.append(value(doc))
        return fn(*args)

    def _transform_args_kwargs(self, l, doc):
        fn = l[1]
        return fn(
            *self._transform_args(l[0], doc),
            **self._transform_kwargs(l[0], doc)
        )

    def _transform_args(self, t, doc):
        return [self._transform_string(arg, doc) for arg in t[0]]

    def _transform_kwargs(self, t, doc):
        return {
            k: self._transform_string(v, doc) for k, v in t[1].items()
        } if len(t) == 2 else {}


class XMLTransformer(BaseTransformer):

    __metaclass__ = abc.ABCMeta

    def _transform_string(self, string, doc):
        return doc.xpath(string, namespaces=self.namespaces)

    @abc.abstractproperty
    def namespaces(self):
        raise NotImplementedError


class JSONTransformer(BaseTransformer):

    __metaclass__ = abc.ABCMeta

    def _transform_string(self, val, doc):
        try:
            return resolve_pointer(doc, val)
        except JsonPointerException:
            return ''<|MERGE_RESOLUTION|>--- conflicted
+++ resolved
@@ -27,22 +27,7 @@
     def _transform(self, schema, doc):
         transformed = {}
         for key, value in schema.items():
-<<<<<<< HEAD
-            if isinstance(value, dict):
-                transformed[key] = self._transform(value, doc)
-            elif isinstance(value, list):
-                transformed[key] = self._transform_list(value, doc)
-            elif isinstance(value, tuple) and len(value) == 2 and isinstance(value[0], tuple):
-                transformed[key] = self._transform_args_kwargs(value, doc)
-            elif isinstance(value, tuple):
-                transformed[key] = self._transform_tuple(value, doc)
-            elif isinstance(value, six.string_types):
-                transformed[key] = self._transform_string(value, doc)
-            elif callable(value):
-                transformed[key] = value(doc)
-=======
             transformed[key] = self._transform_value(value, doc)
->>>>>>> 52edaab3
         return transformed
 
     def _transform_value(self, value, doc):
@@ -54,7 +39,7 @@
             return self._transform_args_kwargs(value, doc)
         elif isinstance(value, tuple):
             return self._transform_tuple(value, doc)
-        elif isinstance(value, basestring):
+        elif isinstance(value, six.string_types):
             return self._transform_string(value, doc)
         elif callable(value):
             return value(doc)

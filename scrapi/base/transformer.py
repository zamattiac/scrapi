--- conflicted
+++ resolved
@@ -82,12 +82,7 @@
     __metaclass__ = abc.ABCMeta
 
     def _transform_string(self, string, doc):
-<<<<<<< HEAD
-        val = doc.xpath(string, namespaces=self.namespaces)
-        return val
-=======
         return doc.xpath(string, namespaces=self.namespaces)
->>>>>>> 93fbb87a
 
     @abc.abstractproperty
     def namespaces(self):

# Classes for scrAPI Harvesters
from __future__ import unicode_literals

import abc
import time
import logging
from dateutil.parser import parse
from datetime import date, timedelta

import requests
from lxml import etree
from nameparser import HumanName

from scrapi.linter import lint
from scrapi.linter.document import RawDocument, NormalizedDocument

logging.basicConfig(level=logging.INFO)

logger = logging.getLogger(__name__)


class BaseHarvester(object):
    """ This is a base class that all harvesters should inheret from

    Defines the copy to unicde method, which is useful for getting standard
    unicode out of xml results.
    """
    __metaclass__ = abc.ABCMeta

    @abc.abstractmethod
    def harvest(self, days_back=1):
        pass

    @abc.abstractmethod
    def normalize(self, raw_doc):
        pass

    def lint(self):
        return lint(self.harvest, self.normalize)

    def copy_to_unicode(self, element):
        """ used to transform the lxml version of unicode to a
        standard version of unicode that can be pickalable -
        necessary for linting """

        encoding = self.record_encoding or self.DEFAULT_ENCODING
        element = ''.join(element)
        if isinstance(element, unicode):
            return element
        else:
            return unicode(element, encoding=encoding)


class OAIHarvester(BaseHarvester):
    """ Create a harvester with a oai_dc namespace, that will harvest
    documents within a certain date range

    Contains functions for harvesting from an OAI provider, normalizing,
    and outputting in a way that scrapi can understand, in the most
    generic terms possible.

    For more information, see the OAI PMH specification:
    http://www.openarchives.org/OAI/openarchivesprotocol.html
    """

    NAMESPACES = {'dc': 'http://purl.org/dc/elements/1.1/',
                  'oai_dc': 'http://www.openarchives.org/OAI/2.0/',
                  'ns0': 'http://www.openarchives.org/OAI/2.0/'}

    RECORDS_URL = '?verb=ListRecords'

    META_PREFIX_DATE = '&metadataPrefix=oai_dc&from={}T00:00:00Z'

    RESUMPTION = '&resumptionToken='

    DEFAULT_ENCODING = 'UTF-8'

    record_encoding = None

    def __init__(self, name, base_url, timeout=0.5, property_list=None, approved_sets=None):
        self.name = name
        self.base_url = base_url
        self.property_list = property_list or ['date', 'language', 'type']
        self.approved_sets = approved_sets
        self.timeout = timeout

    def harvest(self, days_back=1):

        start_date = str(date.today() - timedelta(int(days_back)))

        records_url = self.base_url + self.RECORDS_URL
        request_url = records_url + self.META_PREFIX_DATE.format(start_date)

        records = self.get_records(request_url, start_date)

        rawdoc_list = []
        for record in records:
            doc_id = record.xpath(
                'ns0:header/ns0:identifier', namespaces=self.NAMESPACES)[0].text
            record = etree.tostring(record, encoding=self.record_encoding)
            rawdoc_list.append(RawDocument({
                'doc': record,
                'source': self.copy_to_unicode(self.name),
                'docID': self.copy_to_unicode(doc_id),
                'filetype': 'xml'
            }))

        return rawdoc_list

    def get_records(self, url, start_date, resump_token=''):
        logger.info('Requesting url for harvesting: {}'.format(url))
        data = requests.get(url)

        doc = etree.XML(data.content)

        records = doc.xpath(
            '//ns0:record',
            namespaces=self.NAMESPACES
        )
        token = doc.xpath(
            '//ns0:resumptionToken/node()',
            namespaces=self.NAMESPACES
        )
        if len(token) == 1:
            time.sleep(self.timeout)
            base_url = url.replace(
                self.META_PREFIX_DATE.format(start_date), '')
            base_url = base_url.replace(self.RESUMPTION + resump_token, '')
            url = base_url + self.RESUMPTION + token[0]
            records += self.get_records(url, start_date, resump_token=token[0])

        return records

    def get_contributors(self, result):
        """ this grabs all of the fields marked contributors
        or creators in the OAI namespaces """

        contributors = result.xpath(
            '//dc:contributor/node()',
            namespaces=self.NAMESPACES
<<<<<<< HEAD
        ) or []
        creators = result.xpath(
            '//dc:creator/node()',
            namespaces=self.NAMESPACES
        ) or []
=======
        )
        creators = result.xpath(
            '//dc:creator/node()',
            namespaces=self.NAMESPACES
        )
>>>>>>> 22eafc55

        all_contributors = contributors + creators

        contributor_list = []
        for person in all_contributors:
            name = HumanName(person)
            contributor = {
                'prefix': name.title,
                'given': name.first,
                'middle': name.middle,
                'family': name.last,
                'suffix': name.suffix,
                'email': '',
                'ORCID': ''
            }
            contributor_list.append(contributor)

        return contributor_list

    def get_tags(self, result):
        tags = result.xpath('//dc:subject/node()', namespaces=self.NAMESPACES)

        for tag in tags:
            if ', ' in tag:
                tags.remove(tag)
                tags += tag.split(',')

        return [self.copy_to_unicode(tag.lower().strip()) for tag in tags]

    def get_ids(self, result, doc):
        serviceID = doc.get('docID')
        identifiers = result.xpath(
            '//dc:identifier/node()', namespaces=self.NAMESPACES)
        url = ''
        doi = ''
        for item in identifiers:
            if 'doi' in item or 'DOI' in item:
                doi = item
                doi = doi.replace('doi:', '')
                doi = doi.replace('DOI:', '')
                doi = doi.replace('http://dx.doi.org/', '')
                doi = doi.strip(' ')
            if 'http://' in item or 'https://' in item:
                url = item

        return {
            'serviceID': serviceID,
            'url': self.copy_to_unicode(url),
            'doi': self.copy_to_unicode(doi)
        }

    def get_properties(self, result, property_list):
        """ property_list should be all of the properties in your particular
        OAI harvester that does not fit into the standard schema.

        When you create a class, pass a list of properties to be
        gathered in either the header or main body of the document,
        that will then be included in the properties section """

        properties = {}
        for item in property_list:
<<<<<<< HEAD
            prop = (
                result.xpath(
                    '//dc:{}/node()'.format(item),
                    namespaces=self.NAMESPACES
                ) or ['']
            )
            prop += (
                result.xpath(
                    '//ns0:{}/node()'.format(item),
                    namespaces=self.NAMESPACES
                ) or ['']
            )
=======
            prop = result.xpath(
                '//dc:{}/node()'.format(item),
                namespaces=self.NAMESPACES
            )
            prop.extend(result.xpath(
                '//ns0:{}/node()'.format(item),
                namespaces=self.NAMESPACES
            ) or [''])
>>>>>>> 22eafc55

            if len(prop) > 1:
                properties[item] = [self.copy_to_unicode(item) for item in prop]
            else:
                properties[item] = self.copy_to_unicode(prop[0])

        return properties

    def get_date_updated(self, result):
        dateupdated = result.xpath(
            '//ns0:header/ns0:datestamp/node()',
            namespaces=self.NAMESPACES
        )
        date_updated = parse(dateupdated[0]).isoformat()
        return self.copy_to_unicode(date_updated)

    def get_title(self, result):
        title = result.xpath(
            '//dc:title/node()',
            namespaces=self.NAMESPACES)
        return self.copy_to_unicode(title[0])

    def get_description(self, result):
<<<<<<< HEAD
        description = (
            result.xpath(
                '//dc:description/node()',
                namespaces=self.NAMESPACES
            ) or ['']
        )
=======
        description = result.xpath(
            '//dc:description/node()',
            namespaces=self.NAMESPACES
        ) or ['']

>>>>>>> 22eafc55
        return self.copy_to_unicode(description[0])

    def normalize(self, raw_doc):
        str_result = raw_doc.get('doc')
        result = etree.XML(str_result)

        if self.approved_sets:
            set_spec = result.xpath(
                'ns0:header/ns0:setSpec/node()',
                namespaces=self.NAMESPACES
<<<<<<< HEAD
            )[0]
            set_spec_mod = set_spec.replace('publication:', '')
            if set_spec_mod not in self.approved_sets:
                logger.info('Series {} not in approved list'.format(set_spec))
=======
            )
            approved = False
            for item in set_spec:
                item_mod = item.replace('publication:', '')
                if item_mod in self.approved_sets:
                    approved = True
                else:
                    logger.info('Series {} not in approved list'.format(item))
            if not approved:
>>>>>>> 22eafc55
                return None

        payload = {
            'source': self.name,
            'title': self.get_title(result),
            'description': self.get_description(result),
            'id': self.get_ids(result, raw_doc),
            'contributors': self.get_contributors(result),
            'tags': self.get_tags(result),
            'properties': self.get_properties(result, self.property_list),
            'dateUpdated': self.get_date_updated(result)
        }

        return NormalizedDocument(payload)<|MERGE_RESOLUTION|>--- conflicted
+++ resolved
@@ -138,19 +138,11 @@
         contributors = result.xpath(
             '//dc:contributor/node()',
             namespaces=self.NAMESPACES
-<<<<<<< HEAD
-        ) or []
+        )
         creators = result.xpath(
             '//dc:creator/node()',
             namespaces=self.NAMESPACES
-        ) or []
-=======
-        )
-        creators = result.xpath(
-            '//dc:creator/node()',
-            namespaces=self.NAMESPACES
-        )
->>>>>>> 22eafc55
+        )
 
         all_contributors = contributors + creators
 
@@ -212,20 +204,6 @@
 
         properties = {}
         for item in property_list:
-<<<<<<< HEAD
-            prop = (
-                result.xpath(
-                    '//dc:{}/node()'.format(item),
-                    namespaces=self.NAMESPACES
-                ) or ['']
-            )
-            prop += (
-                result.xpath(
-                    '//ns0:{}/node()'.format(item),
-                    namespaces=self.NAMESPACES
-                ) or ['']
-            )
-=======
             prop = result.xpath(
                 '//dc:{}/node()'.format(item),
                 namespaces=self.NAMESPACES
@@ -234,7 +212,6 @@
                 '//ns0:{}/node()'.format(item),
                 namespaces=self.NAMESPACES
             ) or [''])
->>>>>>> 22eafc55
 
             if len(prop) > 1:
                 properties[item] = [self.copy_to_unicode(item) for item in prop]
@@ -258,20 +235,11 @@
         return self.copy_to_unicode(title[0])
 
     def get_description(self, result):
-<<<<<<< HEAD
-        description = (
-            result.xpath(
-                '//dc:description/node()',
-                namespaces=self.NAMESPACES
-            ) or ['']
-        )
-=======
         description = result.xpath(
             '//dc:description/node()',
             namespaces=self.NAMESPACES
         ) or ['']
 
->>>>>>> 22eafc55
         return self.copy_to_unicode(description[0])
 
     def normalize(self, raw_doc):
@@ -282,12 +250,6 @@
             set_spec = result.xpath(
                 'ns0:header/ns0:setSpec/node()',
                 namespaces=self.NAMESPACES
-<<<<<<< HEAD
-            )[0]
-            set_spec_mod = set_spec.replace('publication:', '')
-            if set_spec_mod not in self.approved_sets:
-                logger.info('Series {} not in approved list'.format(set_spec))
-=======
             )
             approved = False
             for item in set_spec:
@@ -297,7 +259,6 @@
                 else:
                     logger.info('Series {} not in approved list'.format(item))
             if not approved:
->>>>>>> 22eafc55
                 return None
 
         payload = {

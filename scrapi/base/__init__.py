# Classes for scrAPI Harvesters
from __future__ import unicode_literals

import abc
import json
import logging
from datetime import timedelta, date

import six
from furl import furl
from lxml import etree

from scrapi import registry
from scrapi import settings
from scrapi.base.schemas import OAISCHEMA
from scrapi.linter.document import RawDocument, NormalizedDocument
from scrapi.base.transformer import XMLTransformer, JSONTransformer
from scrapi.base.helpers import (
    updated_schema,
    build_properties,
    oai_get_records_and_token,
    compose,
    datetime_formatter,
    null_on_error,
    coerce_to_list
)

logging.basicConfig(level=logging.INFO)

logger = logging.getLogger(__name__)

etree.set_default_parser(etree.XMLParser(recover=True))


class HarvesterMeta(abc.ABCMeta):
    def __init__(cls, name, bases, dct):
        super(HarvesterMeta, cls).__init__(name, bases, dct)
        if len(cls.__abstractmethods__) == 0 and cls.short_name not in settings.disabled:
            registry[cls.short_name] = cls()
        else:
            logger.info('Class {} not added to registry'.format(cls.__name__))


@six.add_metaclass(HarvesterMeta)
class BaseHarvester(object):
    """ This is a base class that all harvesters should inheret from

    Defines the copy to unicode method, which is useful for getting standard
    unicode out of xml results.
    """

    @abc.abstractproperty
    def short_name(self):
        raise NotImplementedError

    @abc.abstractproperty
    def long_name(self):
        raise NotImplementedError

    @abc.abstractproperty
    def url(self):
        raise NotImplementedError

    @abc.abstractproperty
    def file_format(self):
        raise NotImplementedError

    @abc.abstractmethod
    def harvest(self, start_date=None, end_date=None):
        raise NotImplementedError

    @abc.abstractmethod
    def normalize(self, raw_doc):
        raise NotImplementedError

    @property
    def run_at(self):
        return {
            'hour': 22,
            'minute': 59,
            'day_of_week': 'mon-sun',
        }


class JSONHarvester(BaseHarvester, JSONTransformer):
    file_format = 'json'

    def normalize(self, raw_doc):
        transformed = self.transform(json.loads(raw_doc['doc']), fail=settings.RAISE_IN_TRANSFORMER)
        transformed['shareProperties'] = {
            'source': self.short_name,
<<<<<<< HEAD
            'docID': raw_doc['docID']
=======
            'docID': raw_doc['docID'],
            'filetype': raw_doc['filetype']
>>>>>>> 9a83c89b
        }
        return NormalizedDocument(transformed, clean=True)


class XMLHarvester(BaseHarvester, XMLTransformer):
    file_format = 'xml'

    def normalize(self, raw_doc):
        transformed = self.transform(etree.XML(raw_doc['doc']), fail=settings.RAISE_IN_TRANSFORMER)
        transformed['shareProperties'] = {
            'source': self.short_name,
<<<<<<< HEAD
            'docID': raw_doc['docID']
=======
            'docID': raw_doc['docID'],
            'filetype': raw_doc['filetype']
>>>>>>> 9a83c89b
        }
        return NormalizedDocument(transformed, clean=True)


class OAIHarvester(XMLHarvester):
    """ Create a harvester with a oai_dc namespace, that will harvest
    documents within a certain date range

    Contains functions for harvesting from an OAI provider, normalizing,
    and outputting in a way that scrapi can understand, in the most
    generic terms possible.

    For more information, see the OAI PMH specification:
    http://www.openarchives.org/OAI/openarchivesprotocol.html
    """
    record_encoding = None
    DEFAULT_ENCODING = 'UTF-8'
    RESUMPTION = '&resumptionToken='
    RECORDS_URL = '?verb=ListRecords'
    META_PREFIX_DATE = '&metadataPrefix=oai_dc&from={}&until={}'

    # Override these variable is required
    namespaces = {
        'dc': 'http://purl.org/dc/elements/1.1/',
        'ns0': 'http://www.openarchives.org/OAI/2.0/',
        'oai_dc': 'http://www.openarchives.org/OAI/2.0/',
    }

    timeout = 0.5
    approved_sets = None
    timezone_granularity = False
    property_list = ['date', 'type']
    force_request_update = False
    verify = True

    @property
    def schema(self):
        return self._schema

    @property
    def _schema(self):
        return updated_schema(OAISCHEMA, self.formatted_properties)

    @property
    def formatted_properties(self):
        return {
            'otherProperties': build_properties(*map(self.format_property, self.property_list))
        }

    def format_property(self, property):
        if property == 'date':
            fn = compose(lambda x: map(null_on_error(datetime_formatter), x), coerce_to_list, self.resolve_property)
        else:
            fn = self.resolve_property
        return (property, (
            '//dc:{}/node()'.format(property),
            '//ns0:{}/node()'.format(property),
            fn)
        )

    def resolve_property(self, dc, ns0):
        ret = dc + ns0
        return ret[0] if len(ret) == 1 else ret

    def harvest(self, start_date=None, end_date=None):

        start_date = (start_date or date.today() - timedelta(settings.DAYS_BACK)).isoformat()
        end_date = (end_date or date.today()).isoformat()

        if self.timezone_granularity:
            start_date += 'T00:00:00Z'
            end_date += 'T00:00:00Z'

        url = furl(self.base_url)
        url.args['verb'] = 'ListRecords'
        url.args['metadataPrefix'] = 'oai_dc'
        url.args['from'] = start_date
        url.args['until'] = end_date

        records = self.get_records(url.url, start_date, end_date)

        return [
            RawDocument({
                'doc': etree.tostring(record, encoding=self.record_encoding),
                'source': self.short_name,
                'docID': record.xpath('ns0:header/ns0:identifier', namespaces=self.namespaces)[0].text,
                'filetype': 'xml'
            }) for record in records
        ]

    def get_records(self, url, start_date, end_date=None):
        url = furl(url)
        all_records, token = oai_get_records_and_token(url.url, self.timeout, self.force_request_update, self.namespaces, self.verify)

        while token:
            url.remove('from')
            url.remove('until')
            url.remove('metadataPrefix')
            url.args['resumptionToken'] = token[0]
            records, token = oai_get_records_and_token(url.url, self.timeout, self.force_request_update, self.namespaces, self.verify)
            all_records += records

        return all_records

    def normalize(self, raw_doc):
        str_result = raw_doc.get('doc')
        result = etree.XML(str_result)

        if self.approved_sets:
            set_spec = result.xpath(
                'ns0:header/ns0:setSpec/node()',
                namespaces=self.namespaces
            )
            # check if there's an intersection between the approved sets and the
            # setSpec list provided in the record. If there isn't, don't normalize.
            if not {x.replace('publication:', '') for x in set_spec}.intersection(self.approved_sets):
                logger.info('Series {} not in approved list'.format(set_spec))
                return None

        status = result.xpath('ns0:header/@status', namespaces=self.namespaces)
        if status and status[0] == 'deleted':
            logger.info('Deleted record, not normalizing {}'.format(raw_doc['docID']))
            return None

        return super(OAIHarvester, self).normalize(raw_doc)<|MERGE_RESOLUTION|>--- conflicted
+++ resolved
@@ -89,12 +89,8 @@
         transformed = self.transform(json.loads(raw_doc['doc']), fail=settings.RAISE_IN_TRANSFORMER)
         transformed['shareProperties'] = {
             'source': self.short_name,
-<<<<<<< HEAD
-            'docID': raw_doc['docID']
-=======
             'docID': raw_doc['docID'],
             'filetype': raw_doc['filetype']
->>>>>>> 9a83c89b
         }
         return NormalizedDocument(transformed, clean=True)
 
@@ -106,12 +102,8 @@
         transformed = self.transform(etree.XML(raw_doc['doc']), fail=settings.RAISE_IN_TRANSFORMER)
         transformed['shareProperties'] = {
             'source': self.short_name,
-<<<<<<< HEAD
-            'docID': raw_doc['docID']
-=======
             'docID': raw_doc['docID'],
             'filetype': raw_doc['filetype']
->>>>>>> 9a83c89b
         }
         return NormalizedDocument(transformed, clean=True)
 

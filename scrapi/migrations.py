--- conflicted
+++ resolved
@@ -5,17 +5,11 @@
 from six.moves import xrange
 from cassandra.cqlengine.query import Token
 
-from scrapi import util
 from scrapi import tasks
 from scrapi import registry
 from scrapi import settings
-<<<<<<< HEAD
-from scrapi.processing.elasticsearch import ElasticsearchProcessor
-from scrapi.processing.postgres import PostgresProcessor
-=======
 from scrapi.events import log_to_sentry
 from scrapi.processing import get_processor
->>>>>>> 9a83c89b
 from scrapi.linter import RawDocument, NormalizedDocument
 from scrapi.processing.cassandra import DocumentModel, DocumentModelOld
 
@@ -45,14 +39,9 @@
             tasks.process_normalized(tasks.normalize(raw, raw['source']), raw)
             logger.info('Processed document from {} with id {}'.format(doc.source, raw['docID']))
 
-<<<<<<< HEAD
-            ElasticsearchProcessor.manager.es.delete(index=settings.ELASTIC_INDEX, doc_type=doc.source, id=raw['docID'], ignore=[404])
-            ElasticsearchProcessor.manager.es.delete(index='share_v1', doc_type=doc.source, id=raw['docID'], ignore=[404])
-=======
             es_processor = get_processor('elasticsearch')
             es_processor.manager.es.delete(index=settings.ELASTIC_INDEX, doc_type=doc.source, id=raw['docID'], ignore=[404])
             es_processor.manager.es.delete(index='share_v1', doc_type=doc.source, id=raw['docID'], ignore=[404])
->>>>>>> 9a83c89b
 
         logger.info('Renamed document from {} to {} with id {}'.format(doc.source, target, raw['docID']))
 
@@ -70,33 +59,6 @@
 
         if not doc.doc:
             # corrupted database item has no doc element
-<<<<<<< HEAD
-            logger.info('Could not migrate document from {} with id {}'.format(doc.source, doc.docID))
-            continue
-
-        raw = RawDocument({
-            'doc': doc.doc,
-            'docID': doc.docID,
-            'source': doc.source,
-            'filetype': doc.filetype,
-            'timestamps': doc.timestamps,
-            'versions': doc.versions
-        }, validate=False)
-
-        normed = util.doc_to_normed_dict(doc)
-
-        # Create the normalized, don't validate b/c its been done once already
-        normalized = NormalizedDocument(normed, validate=False)
-
-        if target_db == 'postgres':
-            processor = PostgresProcessor()
-        if target_db == 'elasticsearch':
-            processor = ElasticsearchProcessor()
-
-        if not kwargs.get('dry'):
-            processor.process_raw(raw)
-
-=======
             message = 'Could not migrate document from {} with id {}'.format(doc.source, doc.docID)
             log_to_sentry(message)
             logger.info(message)
@@ -121,7 +83,6 @@
         if not kwargs.get('dry'):
             processor.process_raw(raw)
 
->>>>>>> 9a83c89b
             try:
                 if target_db == 'elasticsearch':
                     processor.process_normalized(raw, normalized, index=index)
@@ -152,14 +113,9 @@
     for doc in docs:
         assert sources, "To run this migration you need a source."
         doc.timeout(5).delete()
-<<<<<<< HEAD
-        ElasticsearchProcessor.manager.es.delete(index=settings.ELASTIC_INDEX, doc_type=sources, id=doc.docID, ignore=[404])
-        ElasticsearchProcessor.manager.es.delete(index='share_v1', doc_type=sources, id=doc.docID, ignore=[404])
-=======
         es_processor = get_processor('elasticsearch')
         es_processor.manager.es.delete(index=settings.ELASTIC_INDEX, doc_type=sources, id=doc.docID, ignore=[404])
         es_processor.manager.es.delete(index='share_v1', doc_type=sources, id=doc.docID, ignore=[404])
->>>>>>> 9a83c89b
 
         logger.info('Deleted document from {} with id {}'.format(sources, doc.docID))
 

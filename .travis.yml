--- conflicted
+++ resolved
@@ -3,11 +3,8 @@
     - "2.7"
 
 services:
-<<<<<<< HEAD
   - cassandra
-=======
   - elasticsearch
->>>>>>> c54e58ab
 
 install: "pip install -r dev-requirements.txt"
 

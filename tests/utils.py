<<<<<<< HEAD
from __future__ import unicode_literals

=======
from scrapi.base.helpers import updated_schema
>>>>>>> 93fbb87a
from scrapi.base.schemas import BASEXMLSCHEMA
from scrapi.base.helpers import updated_schema, build_properties

RAW_DOC = {
    'doc': str('{}'),
    'docID': 'someID',
    'timestamps': {
        'harvestFinished': '2012-11-30T17:05:48+00:00',
        'harvestStarted': '2012-11-30T17:05:48+00:00',
        'harvestTaskCreated': '2012-11-30T17:05:48+00:00'
    },
    'filetype': 'json',
    'source': 'crossref'
}

NORMALIZED_DOC = {
    'title': 'No',
    'contributors': [{'name': ''}],
    'source': 'crossref',
    'providerUpdatedDateTime': '2014-04-04T00:00:00',
    'uris': {
        'canonicalUri': 'http://example.com/direct'
    }
}

RECORD = {
    'title': 'Using Table Stable Carbon in Gold and STAR Isotopes',
    'contributors': [
        {
            'name': 'DEVON Get The Tables DUDLEY',
            'givenName': 'DEVON',
            'additionalName': 'Get The Tables',
            'familyName': 'DUDLEY',
            'email': 'dudley.boyz@email.uni.edu',
            'sameAs': ['http://example.com/me']
        }
    ],
    'uris': {
        'canonicalUri': 'http://www.plosone.org/article'
    },
    'otherProperties': [{
        'name': 'figures',
        'properties': {
            'figures': 'http://www.plosone.org/article/image.png',
            }
        }, {
        'name': 'type',
        'properties': {
            'type': 'text',
            'yep': 'A property'
        }
    }],
    'description': 'This study seeks to understand how humans impact\
            the dietary patterns of eight free-ranging vervet monkey\
            (Chlorocebus pygerythrus) groups in South Africa using stable\
            isotope analysis.',
    'providerUpdatedDateTime': '2015-02-23T00:00:00',
    'shareProperties': {
        'source': 'crossref'
    }
}


TEST_SCHEMA = updated_schema(BASEXMLSCHEMA, {
    "title": ("//dc:title/node()", lambda x: "Title overwritten"),
    "otherProperties": build_properties(
        ("title1", "//dc:title/node()"),
        ("title2", ("//dc:title/node()", lambda x: x.lower())),
        ("title3", ("//dc:title/node()", "//dc:title/node()", lambda x, y: x + y.lower()))
    )
})


TEST_NAMESPACES = {
    'rdf': 'http://www.w3.org/1999/02/22-rdf-syntax-ns#',
    'dc': 'http://purl.org/dc/elements/1.1/',
    'dcq': 'http://purl.org/dc/terms/'
}


TEST_XML_DOC = '''
    <rdf:RDF xmlns:rdf="http://www.w3.org/1999/02/22-rdf-syntax-ns#" xmlns:dc="http://purl.org/dc/elements/1.1/" xmlns:dcq="http://purl.org/dc/terms/">
        <records count="97" morepages="true" start="1" end="10">
            <record rownumber="1">
                <dc:title>Test</dc:title>
                <dc:creator>
                Raveh-Sadka, Tali; Thomas, Brian C; Singh, Andrea; Firek, Brian; Brooks,
                Brandon; Castelle, Cindy J; Sharon, Itai; Baker, Robyn; Good, Misty; Morowitz,
                Michael J; Banfield, Jillian F
                </dc:creator>
                <dc:subject/>
                <dc:subjectRelated/>
                <dc:description/>
                <dcq:publisher>
                    eLife Sciences Publications, Ltd.
                </dcq:publisher>
                <dcq:publisherAvailability/>
                <dcq:publisherResearch>
                    None
                </dcq:publisherResearch>
                <dcq:publisherSponsor>
                    USDOE
                </dcq:publisherSponsor>
                <dcq:publisherCountry>
                    Country unknown/Code not available
                </dcq:publisherCountry>
                <dc:date>
                    2015-03-03
                </dc:date>
                <dc:language>
                    English
                </dc:language>
                <dc:type>
                    Journal Article
                </dc:type>
                <dcq:typeQualifier/>
                <dc:relation>
                    Journal Name: eLife; Journal Volume: 4
                </dc:relation>
                <dc:coverage/>
                <dc:format>
                    Medium: X
                </dc:format>
                <dc:identifier>
                    OSTI ID: 1171761, Legacy ID: OSTI ID: 1171761
                </dc:identifier>
                <dc:identifierReport>
                    None
                </dc:identifierReport>
                <dcq:identifierDOEcontract>
                    5R01AI092531; Long term fellowship; SC0004918; ER65561; APSF-2012-10-05
                </dcq:identifierDOEcontract>
                <dc:identifierOther>Journal ID: ISSN 2050-084X</dc:identifierOther>
                <dc:doi>10.7554/eLife.05477</dc:doi><dc:rights/>
                <dc:dateEntry>2015-03-05</dc:dateEntry>
                <dc:dateAdded>2015-03-05</dc:dateAdded>
                <dc:ostiId>1171761</dc:ostiId>
                <dcq:identifier-purl type=""/>
                <dcq:identifier-citation>
                    http://www.osti.gov/pages/biblio/1171761
                </dcq:identifier-citation>
            </record>
        </records>
    </rdf:RDF>
'''

TEST_OAI_DOC = '''
    <OAI-PMH xmlns="http://www.openarchives.org/OAI/2.0/" xmlns:xsi="http://www.w3.org/2001/XMLSchema-instance" xsi:schemaLocation="http://www.openarchives.org/OAI/2.0/ http://www.openarchives.org/OAI/2.0/OAI-PMH.xsd">
    <responseDate>2015-03-30T18:31:29Z</responseDate>
    <request verb="ListRecords" metadataPrefix="oai_dc" from="2014-09-26T00:00:00Z">http://repository.stcloudstate.edu/do/oai/</request>
    <ListRecords>
    <record>
    <header>
    <identifier>oai:digitalcommons.calpoly.edu:aged_rpt-1085</identifier>
    <datestamp>2014-10-07T00:30:57Z</datestamp>
    <setSpec>publication:aged_rpt</setSpec>
    <setSpec>publication:students</setSpec>
    </header>
    <metadata>
    <oai_dc:dc xmlns:oai_dc="http://www.openarchives.org/OAI/2.0/oai_dc/" xmlns:dc="http://purl.org/dc/elements/1.1/" xmlns:xsi="http://www.w3.org/2001/XMLSchema-instance" xsi:schemaLocation="http://www.openarchives.org/OAI/2.0/oai_dc/ http://www.openarchives.org/OAI/2.0/oai_dc.xsd">
    <dc:title>Test</dc:title>
    <dc:creator>Mills, Donald W, Jr.</dc:creator>
    <dc:description>
    This internship report consists of two parts. The first section addresses the Quality Criteria in Agricultural Education for the program of agricultural instruction at Arvin High School. The second section explains the steps in remodeling the agriculture classroom and agriculture mechanics shop at Arvin High School. The remodeling of the facility was accomplished to address the occupational needs for students entering the work force immediately after high school. It was also designed to prepare students for opportunities in higher education.
    </dc:description>
    <dc:date>2014-05-01T07:00:00Z</dc:date>
    <dc:type>text</dc:type>
    <dc:format>application/pdf</dc:format>
    <dc:identifier>http://digitalcommons.calpoly.edu/aged_rpt/64</dc:identifier>
    <dc:identifier>
    http://digitalcommons.calpoly.edu/cgi/viewcontent.cgi?article=1085&amp;context=aged_rpt
    </dc:identifier>
    <dc:source>
    Graduate Internship Reports in Agricultural Education
    </dc:source>
    <dc:publisher>DigitalCommons@CalPoly</dc:publisher>
    </oai_dc:dc>
    </metadata>
    </record>
    </ListRecords>
    </OAI-PMH>
'''<|MERGE_RESOLUTION|>--- conflicted
+++ resolved
@@ -1,11 +1,8 @@
-<<<<<<< HEAD
 from __future__ import unicode_literals
 
-=======
 from scrapi.base.helpers import updated_schema
->>>>>>> 93fbb87a
 from scrapi.base.schemas import BASEXMLSCHEMA
-from scrapi.base.helpers import updated_schema, build_properties
+from scrapi.base.helpers import updated_schema, build_properties, single_result
 
 RAW_DOC = {
     'doc': str('{}'),
@@ -70,9 +67,9 @@
 TEST_SCHEMA = updated_schema(BASEXMLSCHEMA, {
     "title": ("//dc:title/node()", lambda x: "Title overwritten"),
     "otherProperties": build_properties(
-        ("title1", "//dc:title/node()"),
-        ("title2", ("//dc:title/node()", lambda x: x.lower())),
-        ("title3", ("//dc:title/node()", "//dc:title/node()", lambda x, y: x + y.lower()))
+        ("title1", ("//dc:title/node()", single_result)),
+        ("title2", ("//dc:title/node()", lambda x: single_result(x).lower())),
+        ("title3", ("//dc:title/node()", "//dc:title/node()", lambda x, y: single_result(x) + single_result(y).lower()))
     )
 })
 

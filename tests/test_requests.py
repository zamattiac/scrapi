import json

import six
import mock
import pytest

from scrapi import requests


@pytest.fixture(autouse=True)
def mock_requests(monkeypatch):
    mock_req = mock.Mock()
    monkeypatch.setattr(requests, 'requests', mock_req)
    return mock_req


@pytest.fixture(autouse=True)
def mock_record_transactions(monkeypatch):
    monkeypatch.setattr(requests.settings, 'RECORD_HTTP_TRANSACTIONS', True)


class TestSettings(object):

    def test_record_or_load_response_respects_record_false(self, mock_requests, monkeypatch):
        mock_rec_or_load = mock.Mock()
        monkeypatch.setattr(requests.settings, 'RECORD_HTTP_TRANSACTIONS', False)
        monkeypatch.setattr(requests, 'record_or_load_response', mock_rec_or_load)

        requests.get('foo')

        assert not mock_rec_or_load.called
        assert mock_requests.request.called_once_with('get', 'foo')

    def test_record_or_load_response_respects_record_true(self, mock_requests, monkeypatch):
        mock_rec_or_load = mock.Mock()
        monkeypatch.setattr(requests, 'record_or_load_response', mock_rec_or_load)

        requests.get('foo')

        assert mock_rec_or_load.called_once_with('get', 'foo')
        assert mock_requests.request.called_once_with('get', 'foo')


class TestModel(object):

    @pytest.mark.cassandra
    def test_json_works(self):
        data = {'totally': 'dyle'}

        resp = requests.HarvesterResponse(content=json.dumps(data))

        assert resp.json() == data
        assert resp.content == json.dumps(data)

    @pytest.mark.cassandra
    def test_text_works(self):
        resp = requests.HarvesterResponse(content='probably xml')

        assert resp.text == 'probably xml'

    @pytest.mark.cassandra
    def test_text_is_unicode(self):
        resp = requests.HarvesterResponse(content='probably xml')

        assert isinstance(resp.text, six.text_type)
        assert resp.text == u'probably xml'


class TestCassandraIntegration(object):

    @pytest.mark.cassandra
    def test_record_or_load_loads(self, mock_requests, monkeypatch):
        requests.HarvesterResponse(ok=True, method='get', url='dinosaurs.sexy',
                                   content=b'rawr', headers_str="{}").save()

        resp = requests.get('dinosaurs.sexy')

        assert resp.headers == {}
        assert resp.content == b'rawr'
        assert not mock_requests.request.called
        assert isinstance(resp, requests.HarvesterResponse)

    @pytest.mark.cassandra
    def test_record_or_load_remakes(self, mock_requests, monkeypatch):
        mock_requests.request.return_value = mock.Mock(encoding='utf-8', content='rawr', status_code=200, headers={'tota': 'dyle'})
        requests.HarvesterResponse(ok=False, method='get', url='dinosaurs.sexy').save()

        model = requests.HarvesterResponse.get(method='get', url='dinosaurs.sexy')

        assert not model.ok
        assert model.method == 'get'
        assert model.url == 'dinosaurs.sexy'

        resp = requests.get('dinosaurs.sexy')

        model = requests.HarvesterResponse.get(method='get', url='dinosaurs.sexy')

        assert model.method == 'get'
        assert model.content == b'rawr'
        assert model.encoding == 'utf-8'
        assert model.status_code == 200
        assert model.url == 'dinosaurs.sexy'
        assert model.headers == {'tota': 'dyle'}
        assert model.headers_str == '{"tota": "dyle"}'
        assert isinstance(resp, requests.HarvesterResponse)

    @pytest.mark.cassandra
    def test_record_or_load_records(self, mock_requests, monkeypatch):
        mock_requests.request.return_value = mock.Mock(encoding='utf-8', content='rawr', status_code=200, headers={'tota': 'dyle'})

        resp = requests.get('dinosaurs.sexy')

        model = requests.HarvesterResponse.get(method='get', url='dinosaurs.sexy')

        assert model.method == 'get'
        assert model.content == b'rawr'
        assert model.encoding == 'utf-8'
        assert model.status_code == 200
        assert model.url == 'dinosaurs.sexy'
        assert model.headers == {'tota': 'dyle'}
        assert mock_requests.request.called is True
        assert model.headers_str == '{"tota": "dyle"}'
        assert isinstance(resp, requests.HarvesterResponse)

    @pytest.mark.cassandra
    def test_force_makes_request(self, mock_requests, monkeypatch):
        mock_requests.request.return_value = mock.Mock(ok=True, encoding='utf-8', content='rawr', status_code=200, headers={'tota': 'dyle'})

        requests.get('dinosaurs.sexy', force=True)
        assert mock_requests.request.called is True

    @pytest.mark.cassandra
    def test_force_makes_new_request(self, mock_requests, monkeypatch):
        requests.HarvesterResponse(ok=True, method='get', url='dinosaurs.sexy',
                                   content=b'citychicken').save()
        mock_requests.request.return_value = mock.Mock(encoding='utf-8',
                                                       content=b'Snapcity', status_code=200,
                                                       headers={'tota': 'dyle'})

        resp = requests.get('dinosaurs.sexy')

        assert resp.content == b'citychicken'
        assert mock_requests.request.called is False

        resp = requests.get('dinosaurs.sexy', force=True)

        assert resp.content == b'Snapcity'
        assert mock_requests.request.called is True

    @pytest.mark.cassandra
    def test_record_or_load_logs_not_ok(self, mock_requests, monkeypatch):
        mock_log = mock.Mock()
        monkeypatch.setattr(requests.events, 'log_to_sentry', mock_log)
        mock_requests.request.return_value = mock.Mock(ok=False, encoding='utf-8', content='rawr', status_code=400, headers={'tota': 'dyle'})

        resp = requests.get('dinosaurs.sexy')

        mock_log.assert_called_once_with('Got non-ok response code.',
                                         url='dinosaurs.sexy', method='get')

        assert resp.ok is False
        assert resp.status_code == 400

    @pytest.mark.cassandra
    def test_record_or_load_throttle_throttles(self, mock_requests, monkeypatch):
        mock_sleep = mock.Mock()
        monkeypatch.setattr(requests, 'maybe_sleep', mock_sleep)
        mock_requests.request.return_value = mock.Mock(encoding='utf-8', content=b'Snapcity', status_code=200, headers={'tota': 'dyle'})

        resp = requests.get('dusty.rhodes', throttle=2)

        mock_sleep.assert_called_once_with(2)
        assert mock_requests.request.called is True
        assert isinstance(resp, requests.HarvesterResponse)

    @pytest.mark.cassandra
    def test_request_doesnt_throttle_on_load(self, mock_requests, monkeypatch):
        mock_sleep = mock.Mock()
<<<<<<< HEAD
        monkeypatch.setattr(requests.time, 'sleep', mock_sleep)
        requests.HarvesterResponse(ok=True, method='get', url='dinosaurs.sexy',
                                   content=b'citychicken').save()
=======
        monkeypatch.setattr(requests, 'maybe_sleep', mock_sleep)
        requests.HarvesterResponse(ok=True, method='get', url='dinosaurs.sexy', content='citychicken').save()
>>>>>>> ae446da9

        resp = requests.get('dinosaurs.sexy', throttle=2)

        assert mock_sleep.called is False
        assert mock_requests.request.called is False
        assert isinstance(resp, requests.HarvesterResponse)

    @pytest.mark.cassandra
    def test_record_or_load_params(self, mock_requests, monkeypatch):
        mock_requests.request.return_value = mock.Mock(encoding='utf-8', content=b'Snapcity',
                                                       status_code=200, headers={'tota': 'dyle'})

        resp = requests.get('dinosaurs.sexy', params={'test': 'foo'})

        assert resp.status_code == 200
        assert resp.url == 'dinosaurs.sexy?test=foo'


class TestRequestsApi(object):

    def test_get_calls_get(self, monkeypatch):
        mock_request = mock.Mock()
        monkeypatch.setattr(requests, 'record_or_load_response', mock_request)

        requests.get('test', tota='dyle')

        mock_request.assert_called_once_with('get', 'test', tota='dyle')

    def test_put_calls_put(self, monkeypatch):
        mock_request = mock.Mock()
        monkeypatch.setattr(requests, 'record_or_load_response', mock_request)

        requests.put('test', tota='dyle')

        mock_request.assert_called_once_with('put', 'test', tota='dyle')

    def test_post_calls_post(self, monkeypatch):
        mock_request = mock.Mock()
        monkeypatch.setattr(requests, 'record_or_load_response', mock_request)

        requests.post('test', tota='dyle')

        mock_request.assert_called_once_with('post', 'test', tota='dyle')

    def test_delete_calls_delete(self, monkeypatch):
        mock_request = mock.Mock()
        monkeypatch.setattr(requests, 'record_or_load_response', mock_request)

        requests.delete('test', tota='dyle')

        mock_request.assert_called_once_with('delete', 'test', tota='dyle')<|MERGE_RESOLUTION|>--- conflicted
+++ resolved
@@ -176,14 +176,9 @@
     @pytest.mark.cassandra
     def test_request_doesnt_throttle_on_load(self, mock_requests, monkeypatch):
         mock_sleep = mock.Mock()
-<<<<<<< HEAD
-        monkeypatch.setattr(requests.time, 'sleep', mock_sleep)
+        monkeypatch.setattr(requests, 'maybe_sleep', mock_sleep)
         requests.HarvesterResponse(ok=True, method='get', url='dinosaurs.sexy',
                                    content=b'citychicken').save()
-=======
-        monkeypatch.setattr(requests, 'maybe_sleep', mock_sleep)
-        requests.HarvesterResponse(ok=True, method='get', url='dinosaurs.sexy', content='citychicken').save()
->>>>>>> ae446da9
 
         resp = requests.get('dinosaurs.sexy', throttle=2)
 
